--- conflicted
+++ resolved
@@ -241,7 +241,7 @@
         "--cov-report=html:airflow/www/static/coverage/"
         "--pythonwarnings=ignore::DeprecationWarning"
         "--pythonwarnings=ignore::PendingDeprecationWarning"
-        )
+    )
 else
     CI_ARGS=()
 fi
@@ -250,23 +250,11 @@
     CI_ARGS+=("--integrations" "${RUN_INTEGRATION_TESTS}" "-rpfExX")
 fi
 
-<<<<<<< HEAD
-if [[ -z "${KUBERNETES_VERSION}" ]]; then
-    if [[ -n "${AIRFLOW__CORE__MP_START_METHOD}" ]]; then
-        ARGS=("${TRAVIS_ARGS[@]}" "tests/utils" "tests/jobs")
-    else
-        ARGS=("${TRAVIS_ARGS[@]}" "tests/")
-    fi
-
-    "${MY_DIR}/run_ci_tests.sh" "${ARGS[@]}"
+if [[ -n "${AIRFLOW__CORE__MP_START_METHOD}" ]]; then
+    TEST_DIR="tests/utils/ tests/jobs/"
 else
-    export SKIP_INIT_DB=true
-    echo "Set up Kubernetes cluster for tests"
-    "${MY_DIR}/../kubernetes/setup_kubernetes.sh"
-    "${MY_DIR}/../kubernetes/app/deploy_app.sh" -d "${KUBERNETES_MODE}"
-=======
-TEST_DIR="tests/"
->>>>>>> 086d731c
+    TEST_DIR=("tests/")
+fi
 
 if [[ -n ${RUNTIME} ]]; then
     CI_ARGS+=("--runtime" "${RUNTIME}" "-rpfExX")
@@ -279,7 +267,7 @@
 
 export PYTHONPATH=${AIRFLOW_SOURCES}
 
-ARGS=("${CI_ARGS[@]}" "${TEST_DIR}")
+ARGS=("${CI_ARGS[@]}" "${TEST_DIR[@]}")
 "${MY_DIR}/run_ci_tests.sh" "${ARGS[@]}"
 
 in_container_script_end