/*!
 * Licensed to the Apache Software Foundation (ASF) under one
 * or more contributor license agreements.  See the NOTICE file
 * distributed with this work for additional information
 * regarding copyright ownership.  The ASF licenses this file
 * to you under the Apache License, Version 2.0 (the
 * "License"); you may not use this file except in compliance
 * with the License.  You may obtain a copy of the License at
 *
 *   http://www.apache.org/licenses/LICENSE-2.0
 *
 * Unless required by applicable law or agreed to in writing,
 * software distributed under the License is distributed on an
 * "AS IS" BASIS, WITHOUT WARRANTIES OR CONDITIONS OF ANY
 * KIND, either express or implied.  See the License for the
 * specific language governing permissions and limitations
 * under the License.
 */

import { hot } from 'react-hot-loader';
import React from 'react';
import { Route, Redirect, Switch } from 'react-router-dom';

<<<<<<< HEAD
import PrivateRoute from 'auth/PrivateRoute';

=======
>>>>>>> a2b28582
import Pipelines from 'views/Pipelines';
import Pipeline from 'views/Pipeline';

import EventLogs from 'views/Activity/EventLogs';

import Config from 'views/Config';

import Access from 'views/Access';
import Users from 'views/Access/Users';
import Roles from 'views/Access/Roles';

import Docs from 'views/Docs';
import NotFound from 'views/NotFound';

const App = () => (
  <Switch>
    <Redirect exact path="/" to="/pipelines" />
<<<<<<< HEAD
    <PrivateRoute exact path="/pipelines" component={Pipelines} />
    <PrivateRoute exact path="/pipelines/:dagId" component={Pipeline} />

    <PrivateRoute exact path="/activity/event-logs" component={EventLogs} />

    <PrivateRoute exact path="/config" component={Config} />

    <PrivateRoute exact path="/access" component={Access} />
    <PrivateRoute exact path="/access/users" component={Users} />
    <PrivateRoute exact path="/access/users/new" component={Users} />
    <PrivateRoute exact path="/access/users/:id" component={Users} />
    <PrivateRoute exact path="/access/users/:id/edit" component={Users} />
    <PrivateRoute exact path="/access/roles" component={Roles} />
=======
    <Route exact path="/pipelines" component={Pipelines} />
    <Route exact path="/pipelines/:dagId" component={Pipeline} />

    <Route exact path="/activity/event-logs" component={EventLogs} />

    <Route exact path="/config" component={Config} />

    <Route exact path="/access" component={Access} />
    <Route exact path="/access/users" component={Users} />
    <Route exact path="/access/users/new" component={Users} />
    <Route exact path="/access/users/:username" component={Users} />
    <Route exact path="/access/users/:username/edit" component={Users} />
    <Route exact path="/access/roles" component={Roles} />
>>>>>>> a2b28582

    <Route exact path="/docs" component={Docs} />

    <Route component={NotFound} />
  </Switch>
);

export default hot(module)(App);<|MERGE_RESOLUTION|>--- conflicted
+++ resolved
@@ -21,11 +21,8 @@
 import React from 'react';
 import { Route, Redirect, Switch } from 'react-router-dom';
 
-<<<<<<< HEAD
 import PrivateRoute from 'auth/PrivateRoute';
 
-=======
->>>>>>> a2b28582
 import Pipelines from 'views/Pipelines';
 import Pipeline from 'views/Pipeline';
 
@@ -43,7 +40,6 @@
 const App = () => (
   <Switch>
     <Redirect exact path="/" to="/pipelines" />
-<<<<<<< HEAD
     <PrivateRoute exact path="/pipelines" component={Pipelines} />
     <PrivateRoute exact path="/pipelines/:dagId" component={Pipeline} />
 
@@ -54,24 +50,9 @@
     <PrivateRoute exact path="/access" component={Access} />
     <PrivateRoute exact path="/access/users" component={Users} />
     <PrivateRoute exact path="/access/users/new" component={Users} />
-    <PrivateRoute exact path="/access/users/:id" component={Users} />
-    <PrivateRoute exact path="/access/users/:id/edit" component={Users} />
+    <PrivateRoute exact path="/access/users/:username" component={Users} />
+    <PrivateRoute exact path="/access/users/:username/edit" component={Users} />
     <PrivateRoute exact path="/access/roles" component={Roles} />
-=======
-    <Route exact path="/pipelines" component={Pipelines} />
-    <Route exact path="/pipelines/:dagId" component={Pipeline} />
-
-    <Route exact path="/activity/event-logs" component={EventLogs} />
-
-    <Route exact path="/config" component={Config} />
-
-    <Route exact path="/access" component={Access} />
-    <Route exact path="/access/users" component={Users} />
-    <Route exact path="/access/users/new" component={Users} />
-    <Route exact path="/access/users/:username" component={Users} />
-    <Route exact path="/access/users/:username/edit" component={Users} />
-    <Route exact path="/access/roles" component={Roles} />
->>>>>>> a2b28582
 
     <Route exact path="/docs" component={Docs} />
 
