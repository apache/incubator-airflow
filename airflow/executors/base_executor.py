# -*- coding: utf-8 -*-
#
# Licensed to the Apache Software Foundation (ASF) under one
# or more contributor license agreements.  See the NOTICE file
# distributed with this work for additional information
# regarding copyright ownership.  The ASF licenses this file
# to you under the Apache License, Version 2.0 (the
# "License"); you may not use this file except in compliance
# with the License.  You may obtain a copy of the License at
#
#   http://www.apache.org/licenses/LICENSE-2.0
#
# Unless required by applicable law or agreed to in writing,
# software distributed under the License is distributed on an
# "AS IS" BASIS, WITHOUT WARRANTIES OR CONDITIONS OF ANY
# KIND, either express or implied.  See the License for the
# specific language governing permissions and limitations
# under the License.

from collections import OrderedDict

# To avoid circular imports
import airflow.utils.dag_processing
<<<<<<< HEAD
from airflow import configuration
from airflow.utils.log.logging_mixin import LoggingMixin
from airflow.utils.state import State

PARALLELISM = configuration.conf.getint('core', 'PARALLELISM')
=======
from airflow.configuration import conf
from airflow.stats import Stats
from airflow.utils.log.logging_mixin import LoggingMixin
from airflow.utils.state import State

PARALLELISM = conf.getint('core', 'PARALLELISM')
>>>>>>> 4311c1f0


class BaseExecutor(LoggingMixin):

    def __init__(self, parallelism=PARALLELISM):
        """
        Class to derive in order to interface with executor-type systems
        like Celery, Yarn and the likes.

        :param parallelism: how many jobs should run at one time. Set to
            ``0`` for infinity
        :type parallelism: int
        """
        self.parallelism = parallelism
        self.queued_tasks = OrderedDict()
        self.running = {}
        self.event_buffer = {}

    def start(self):  # pragma: no cover
        """
        Executors may need to get things started. For example LocalExecutor
        starts N workers.
        """

    def queue_command(self, simple_task_instance, command, priority=1, queue=None):
        key = simple_task_instance.key
        if key not in self.queued_tasks and key not in self.running:
            self.log.info("Adding to queue: %s", command)
            self.queued_tasks[key] = (command, priority, queue, simple_task_instance)
        else:
            self.log.info("could not queue task %s", key)

    def queue_task_instance(
            self,
            task_instance,
            mark_success=False,
            pickle_id=None,
            ignore_all_deps=False,
            ignore_depends_on_past=False,
            ignore_task_deps=False,
            ignore_ti_state=False,
            pool=None,
            cfg_path=None):
        pool = pool or task_instance.pool

        # TODO (edgarRd): AIRFLOW-1985:
        # cfg_path is needed to propagate the config values if using impersonation
        # (run_as_user), given that there are different code paths running tasks.
        # For a long term solution we need to address AIRFLOW-1986
        command = task_instance.command_as_list(
            local=True,
            mark_success=mark_success,
            ignore_all_deps=ignore_all_deps,
            ignore_depends_on_past=ignore_depends_on_past,
            ignore_task_deps=ignore_task_deps,
            ignore_ti_state=ignore_ti_state,
            pool=pool,
            pickle_id=pickle_id,
            cfg_path=cfg_path)
        self.queue_command(
            airflow.utils.dag_processing.SimpleTaskInstance(task_instance),
            command,
            priority=task_instance.task.priority_weight_total,
            queue=task_instance.task.queue)

    def has_task(self, task_instance):
        """
        Checks if a task is either queued or running in this executor

        :param task_instance: TaskInstance
        :return: True if the task is known to this executor
        """
        if task_instance.key in self.queued_tasks or task_instance.key in self.running:
            return True

    def sync(self):
        """
        Sync will get called periodically by the heartbeat method.
        Executors should override this to perform gather statuses.
        """

    def heartbeat(self):
        # Triggering new jobs
        if not self.parallelism:
            open_slots = len(self.queued_tasks)
        else:
            open_slots = self.parallelism - len(self.running)

        num_running_tasks = len(self.running)
        num_queued_tasks = len(self.queued_tasks)

        self.log.debug("%s running task instances", num_running_tasks)
        self.log.debug("%s in queue", num_queued_tasks)
        self.log.debug("%s open slots", open_slots)

        Stats.gauge('executor.open_slots', open_slots)
        Stats.gauge('executor.queued_tasks', num_queued_tasks)
        Stats.gauge('executor.running_tasks', num_running_tasks)

        self.trigger_tasks(open_slots)

        # Calling child class sync method
        self.log.debug("Calling the %s sync method", self.__class__)
        self.sync()

    def trigger_tasks(self, open_slots):
        """
        Trigger tasks

        :param open_slots: Number of open slots
        :return:
        """
        sorted_queue = sorted(
            [(k, v) for k, v in self.queued_tasks.items()],
            key=lambda x: x[1][1],
            reverse=True)
<<<<<<< HEAD
        for i in range(min((open_slots, len(self.queued_tasks)))):
=======
        for _ in range(min((open_slots, len(self.queued_tasks)))):
>>>>>>> 4311c1f0
            key, (command, _, queue, simple_ti) = sorted_queue.pop(0)
            self.queued_tasks.pop(key)
            self.running[key] = command
            self.execute_async(key=key,
                               command=command,
                               queue=queue,
                               executor_config=simple_ti.executor_config)
<<<<<<< HEAD

        # Calling child class sync method
        self.log.debug("Calling the %s sync method", self.__class__)
        self.sync()

    def change_state(self, key, state):
        self.log.debug("Changing state: {}".format(key))
=======

    def change_state(self, key, state):
        self.log.debug("Changing state: %s", key)
>>>>>>> 4311c1f0
        self.running.pop(key, None)
        self.event_buffer[key] = state

    def fail(self, key):
        self.change_state(key, State.FAILED)

    def success(self, key):
        self.change_state(key, State.SUCCESS)

    def get_event_buffer(self, dag_ids=None):
        """
        Returns and flush the event buffer. In case dag_ids is specified
        it will only return and flush events for the given dag_ids. Otherwise
        it returns and flushes all

        :param dag_ids: to dag_ids to return events for, if None returns all
        :return: a dict of events
        """
        cleared_events = dict()
        if dag_ids is None:
            cleared_events = self.event_buffer
            self.event_buffer = dict()
        else:
            for key in list(self.event_buffer.keys()):
                dag_id, _, _, _ = key
                if dag_id in dag_ids:
                    cleared_events[key] = self.event_buffer.pop(key)

        return cleared_events

    def execute_async(self,
                      key,
                      command,
                      queue=None,
                      executor_config=None):  # pragma: no cover
        """
        This method will execute the command asynchronously.
        """
        raise NotImplementedError()

    def end(self):  # pragma: no cover
        """
        This method is called when the caller is done submitting job and
        wants to wait synchronously for the job submitted previously to be
        all done.
        """
        raise NotImplementedError()

    def terminate(self):
        """
        This method is called when the daemon receives a SIGTERM
        """
        raise NotImplementedError()<|MERGE_RESOLUTION|>--- conflicted
+++ resolved
@@ -21,20 +21,12 @@
 
 # To avoid circular imports
 import airflow.utils.dag_processing
-<<<<<<< HEAD
-from airflow import configuration
-from airflow.utils.log.logging_mixin import LoggingMixin
-from airflow.utils.state import State
-
-PARALLELISM = configuration.conf.getint('core', 'PARALLELISM')
-=======
 from airflow.configuration import conf
 from airflow.stats import Stats
 from airflow.utils.log.logging_mixin import LoggingMixin
 from airflow.utils.state import State
 
 PARALLELISM = conf.getint('core', 'PARALLELISM')
->>>>>>> 4311c1f0
 
 
 class BaseExecutor(LoggingMixin):
@@ -151,11 +143,7 @@
             [(k, v) for k, v in self.queued_tasks.items()],
             key=lambda x: x[1][1],
             reverse=True)
-<<<<<<< HEAD
-        for i in range(min((open_slots, len(self.queued_tasks)))):
-=======
         for _ in range(min((open_slots, len(self.queued_tasks)))):
->>>>>>> 4311c1f0
             key, (command, _, queue, simple_ti) = sorted_queue.pop(0)
             self.queued_tasks.pop(key)
             self.running[key] = command
@@ -163,19 +151,9 @@
                                command=command,
                                queue=queue,
                                executor_config=simple_ti.executor_config)
-<<<<<<< HEAD
-
-        # Calling child class sync method
-        self.log.debug("Calling the %s sync method", self.__class__)
-        self.sync()
-
-    def change_state(self, key, state):
-        self.log.debug("Changing state: {}".format(key))
-=======
 
     def change_state(self, key, state):
         self.log.debug("Changing state: %s", key)
->>>>>>> 4311c1f0
         self.running.pop(key, None)
         self.event_buffer[key] = state
 
