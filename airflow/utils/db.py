# -*- coding: utf-8 -*-
#
# Licensed to the Apache Software Foundation (ASF) under one
# or more contributor license agreements.  See the NOTICE file
# distributed with this work for additional information
# regarding copyright ownership.  The ASF licenses this file
# to you under the Apache License, Version 2.0 (the
# "License"); you may not use this file except in compliance
# with the License.  You may obtain a copy of the License at
#
#   http://www.apache.org/licenses/LICENSE-2.0
#
# Unless required by applicable law or agreed to in writing,
# software distributed under the License is distributed on an
# "AS IS" BASIS, WITHOUT WARRANTIES OR CONDITIONS OF ANY
# KIND, either express or implied.  See the License for the
# specific language governing permissions and limitations
# under the License.

import contextlib
import os
from functools import wraps

from airflow import settings
from airflow.configuration import conf
from airflow.utils.log.logging_mixin import LoggingMixin

log = LoggingMixin().log


@contextlib.contextmanager
def create_session():
    """
    Contextmanager that will create and teardown a session.
    """
    session = settings.Session()
    try:
        yield session
        session.commit()
    except Exception:
        session.rollback()
        raise
    finally:
        session.close()


def provide_session(func):
    """
    Function decorator that provides a session if it isn't provided.
    If you want to reuse a session or run the function as part of a
    database transaction, you pass it to the function, if not this wrapper
    will create one and close it for you.
    """
    @wraps(func)
    def wrapper(*args, **kwargs):
        arg_session = 'session'

        func_params = func.__code__.co_varnames
        session_in_args = arg_session in func_params and \
            func_params.index(arg_session) < len(args)
        session_in_kwargs = arg_session in kwargs

        if session_in_kwargs or session_in_args:
            return func(*args, **kwargs)
        else:
            with create_session() as session:
                kwargs[arg_session] = session
                return func(*args, **kwargs)

    return wrapper


@provide_session
def merge_conn(conn, session=None):
    from airflow.models import Connection
    if not session.query(Connection).filter(Connection.conn_id == conn.conn_id).first():
        session.add(conn)
        session.commit()


@provide_session
def add_default_pool_if_not_exists(session=None):
    from airflow.models.pool import Pool
    if not Pool.get_pool(Pool.DEFAULT_POOL_NAME, session=session):
        default_pool = Pool(
            pool=Pool.DEFAULT_POOL_NAME,
            slots=conf.getint(section='core', key='non_pooled_task_slot_count',
                              fallback=128),
            description="Default pool",
        )
        session.add(default_pool)
        session.commit()


@provide_session
def create_default_connections(session=None):
    from airflow.models import Connection

    merge_conn(
        Connection(
            conn_id="airflow_db", conn_type="mysql", host="mysql", login="root", password="", schema="airflow"
        ),
        session,
    )
    merge_conn(
        Connection(
            conn_id="local_mysql",
            conn_type="mysql",
            host="localhost",
            login="airflow",
            password="airflow",
            schema="airflow",
        ),
        session,
    )
    merge_conn(
        Connection(conn_id="presto_default", conn_type="presto", host="localhost", schema="hive", port=3400),
        session,
    )
    merge_conn(
        Connection(conn_id="google_cloud_default", conn_type="google_cloud_platform", schema="default"),
        session,
    )
    merge_conn(
        Connection(
            conn_id="hive_cli_default",
            conn_type="hive_cli",
            port=10000,
            host="localhost",
            extra='{"use_beeline": true, "auth": ""}',
            schema="default",
        ),
        session,
    )
    merge_conn(Connection(conn_id="pig_cli_default", conn_type="pig_cli", schema="default"), session)
    merge_conn(
        Connection(
            conn_id="hiveserver2_default",
            conn_type="hiveserver2",
            host="localhost",
            schema="default",
            port=10000,
        ),
        session,
    )
    merge_conn(
        Connection(
            conn_id="metastore_default",
            conn_type="hive_metastore",
            host="localhost",
            extra='{"authMechanism": "PLAIN"}',
            port=9083,
        ),
        session,
    )
    merge_conn(Connection(conn_id="mongo_default", conn_type="mongo", host="mongo", port=27017), session)
    merge_conn(
        Connection(conn_id="mysql_default", conn_type="mysql", login="root", schema="airflow", host="mysql"),
        session,
    )
    merge_conn(
        Connection(
            conn_id="postgres_default",
            conn_type="postgres",
            login="postgres",
            password="airflow",
            schema="airflow",
            host="postgres",
        ),
        session,
    )
    merge_conn(
        Connection(conn_id="sqlite_default", conn_type="sqlite", host="/tmp/sqlite_default.db"), session
    )
    merge_conn(Connection(conn_id="http_default", conn_type="http", host="https://www.httpbin.org/"), session)
    merge_conn(Connection(conn_id="mssql_default", conn_type="mssql", host="localhost", port=1433), session)
    merge_conn(
        Connection(conn_id="vertica_default", conn_type="vertica", host="localhost", port=5433), session
    )
    merge_conn(Connection(conn_id="wasb_default", conn_type="wasb", extra='{"sas_token": null}'), session)
    merge_conn(Connection(conn_id="webhdfs_default", conn_type="hdfs", host="localhost", port=50070), session)
    merge_conn(Connection(conn_id="ssh_default", conn_type="ssh", host="localhost"), session)
    merge_conn(
        Connection(
            conn_id="sftp_default",
            conn_type="sftp",
            host="localhost",
            port=22,
            login="airflow",
            extra="""
                {"key_file": "~/.ssh/id_rsa", "no_host_key_check": true}
            """,
        ),
        session,
    )
    merge_conn(Connection(conn_id="fs_default", conn_type="fs", extra='{"path": "/"}'), session)
    merge_conn(Connection(conn_id="aws_default", conn_type="aws"), session)
    merge_conn(
        Connection(
            conn_id="spark_default", conn_type="spark", host="yarn", extra='{"queue": "root.default"}'
        ),
        session,
    )
    merge_conn(
        Connection(
            conn_id="druid_broker_default",
            conn_type="druid",
            host="druid-broker",
            port=8082,
            extra='{"endpoint": "druid/v2/sql"}',
        ),
        session,
    )
    merge_conn(
        Connection(
            conn_id="druid_ingest_default",
            conn_type="druid",
            host="druid-overlord",
            port=8081,
            extra='{"endpoint": "druid/indexer/v1/task"}',
        ),
        session,
    )
    merge_conn(
        Connection(conn_id="redis_default", conn_type="redis", host="redis", port=6379, extra='{"db": 0}'),
        session,
    )
    merge_conn(Connection(conn_id="sqoop_default", conn_type="sqoop", host="rmdbs", extra=""), session)
    merge_conn(
        Connection(
            conn_id="emr_default",
            conn_type="emr",
            extra="""
                {   "Name": "default_job_flow_name",
                    "LogUri": "s3://my-emr-log-bucket/default_job_flow_location",
                    "ReleaseLabel": "emr-4.6.0",
                    "Instances": {
                        "Ec2KeyName": "mykey",
                        "Ec2SubnetId": "somesubnet",
                        "InstanceGroups": [
                            {
                                "Name": "Master nodes",
                                "Market": "ON_DEMAND",
                                "InstanceRole": "MASTER",
                                "InstanceType": "r3.2xlarge",
                                "InstanceCount": 1
                            },
                            {
                                "Name": "Slave nodes",
                                "Market": "ON_DEMAND",
                                "InstanceRole": "CORE",
                                "InstanceType": "r3.2xlarge",
                                "InstanceCount": 1
                            }
                        ],
                        "TerminationProtected": false,
                        "KeepJobFlowAliveWhenNoSteps": false
                    },
                    "Applications":[
                        { "Name": "Spark" }
                    ],
                    "VisibleToAllUsers": true,
                    "JobFlowRole": "EMR_EC2_DefaultRole",
                    "ServiceRole": "EMR_DefaultRole",
                    "Tags": [
                        {
                            "Key": "app",
                            "Value": "analytics"
                        },
                        {
                            "Key": "environment",
                            "Value": "development"
                        }
                    ]
                }
<<<<<<< HEAD
            '''))
    merge_conn(
        Connection(
            conn_id='databricks_default', conn_type='databricks',
            host='localhost'))
    merge_conn(
        Connection(
            conn_id='qubole_default', conn_type='qubole',
            host='localhost'))
    merge_conn(
        Connection(
            conn_id='segment_default', conn_type='segment',
            extra='{"write_key": "my-segment-write-key"}')),
    merge_conn(
        Connection(
            conn_id='azure_data_lake_default', conn_type='azure_data_lake',
            extra='{"tenant": "<TENANT>", "account_name": "<ACCOUNTNAME>" }'))
    merge_conn(
        Connection(
            conn_id='azure_cosmos_default', conn_type='azure_cosmos',
            extra='{"database_name": "<DATABASE_NAME>", "collection_name": "<COLLECTION_NAME>" }'))
    merge_conn(
        Connection(
            conn_id='azure_container_instances_default', conn_type='azure_container_instances',
            extra='{"tenantId": "<TENANT>", "subscriptionId": "<SUBSCRIPTION ID>" }'))
    merge_conn(
        Connection(
            conn_id='azure_data_explorer_default', conn_type='azure_data_explorer',
            host='https://<CLUSTER>.kusto.windows.net',
            extra='''{"auth_method": "<AAD_APP | AAD_APP_CERT | AAD_CREDS | AAD_DEVICE>",
                    "tenant": "<TENANT ID>", "certificate": "<APPLICATION PEM CERTIFICATE>",
                    "thumbprint": "<APPLICATION CERTIFICATE THUMBPRINT>"}'''))
    merge_conn(
        Connection(
            conn_id='cassandra_default', conn_type='cassandra',
            host='cassandra', port=9042))
    merge_conn(
        Connection(
            conn_id='dingding_default', conn_type='http',
            host='', password=''))
    merge_conn(
        Connection(
            conn_id='opsgenie_default', conn_type='http',
            host='', password=''))
    merge_conn(
        Connection(
            conn_id='pinot_admin_default', conn_type='pinot',
            host='localhost', port=9000))
=======
            """,
        ),
        session,
    )
    merge_conn(Connection(conn_id="databricks_default", conn_type="databricks", host="localhost"), session)
    merge_conn(Connection(conn_id="qubole_default", conn_type="qubole", host="localhost"), session)
    merge_conn(
        Connection(
            conn_id="segment_default", conn_type="segment", extra='{"write_key": "my-segment-write-key"}'
        ),
        session,
    ),
    merge_conn(
        Connection(
            conn_id="azure_data_lake_default",
            conn_type="azure_data_lake",
            extra='{"tenant": "<TENANT>", "account_name": "<ACCOUNTNAME>" }',
        ),
        session,
    )
    merge_conn(
        Connection(
            conn_id="azure_cosmos_default",
            conn_type="azure_cosmos",
            extra='{"database_name": "<DATABASE_NAME>", "collection_name": "<COLLECTION_NAME>" }',
        ),
        session,
    )
    merge_conn(
        Connection(
            conn_id="azure_container_instances_default",
            conn_type="azure_container_instances",
            extra='{"tenantId": "<TENANT>", "subscriptionId": "<SUBSCRIPTION ID>" }',
        ),
        session,
    )
    merge_conn(
        Connection(conn_id="cassandra_default", conn_type="cassandra", host="cassandra", port=9042), session
    )
    merge_conn(Connection(conn_id="dingding_default", conn_type="http", host="", password=""), session)
    merge_conn(Connection(conn_id="opsgenie_default", conn_type="http", host="", password=""), session)
    merge_conn(
        Connection(conn_id="pinot_admin_default", conn_type="pinot", host="localhost", port=9000), session
    )


def initdb():
    from airflow import models
    upgradedb()

    create_default_connections()
>>>>>>> 7bebe8dd

    dagbag = models.DagBag()
    # Save individual DAGs in the ORM
    for dag in dagbag.dags.values():
        dag.sync_to_db()
    # Deactivate the unknown ones
    models.DAG.deactivate_unknown_dags(dagbag.dags.keys())

    from flask_appbuilder.models.sqla import Base
    Base.metadata.create_all(settings.engine)


def upgradedb():
    # alembic adds significant import time, so we import it lazily
    from alembic import command
    from alembic.config import Config

    log.info("Creating tables")

    current_dir = os.path.dirname(os.path.abspath(__file__))
    package_dir = os.path.normpath(os.path.join(current_dir, '..'))
    directory = os.path.join(package_dir, 'migrations')
    config = Config(os.path.join(package_dir, 'alembic.ini'))
    config.set_main_option('script_location', directory.replace('%', '%%'))
    config.set_main_option('sqlalchemy.url', settings.SQL_ALCHEMY_CONN.replace('%', '%%'))
    command.upgrade(config, 'heads')
    add_default_pool_if_not_exists()


def resetdb():
    """
    Clear out the database
    """
    from airflow import models
    # We need to add this model manually to get reset working well
    # noinspection PyUnresolvedReferences
    from airflow.models.serialized_dag import SerializedDagModel  # noqa: F401

    # alembic adds significant import time, so we import it lazily
    # noinspection PyUnresolvedReferences
    from alembic.migration import MigrationContext

    log.info("Dropping tables that exist")

    connection = settings.engine.connect()
    models.base.Base.metadata.drop_all(connection)
    mc = MigrationContext.configure(connection)
    if mc._version.exists(connection):
        mc._version.drop(connection)

    from flask_appbuilder.models.sqla import Base
    Base.metadata.drop_all(connection)

    initdb()<|MERGE_RESOLUTION|>--- conflicted
+++ resolved
@@ -273,89 +273,49 @@
                         }
                     ]
                 }
-<<<<<<< HEAD
-            '''))
-    merge_conn(
-        Connection(
-            conn_id='databricks_default', conn_type='databricks',
-            host='localhost'))
-    merge_conn(
-        Connection(
-            conn_id='qubole_default', conn_type='qubole',
-            host='localhost'))
-    merge_conn(
-        Connection(
-            conn_id='segment_default', conn_type='segment',
-            extra='{"write_key": "my-segment-write-key"}')),
-    merge_conn(
-        Connection(
-            conn_id='azure_data_lake_default', conn_type='azure_data_lake',
-            extra='{"tenant": "<TENANT>", "account_name": "<ACCOUNTNAME>" }'))
-    merge_conn(
-        Connection(
-            conn_id='azure_cosmos_default', conn_type='azure_cosmos',
-            extra='{"database_name": "<DATABASE_NAME>", "collection_name": "<COLLECTION_NAME>" }'))
-    merge_conn(
-        Connection(
-            conn_id='azure_container_instances_default', conn_type='azure_container_instances',
-            extra='{"tenantId": "<TENANT>", "subscriptionId": "<SUBSCRIPTION ID>" }'))
+            """,
+        ),
+        session,
+    )
+    merge_conn(Connection(conn_id="databricks_default", conn_type="databricks", host="localhost"), session)
+    merge_conn(Connection(conn_id="qubole_default", conn_type="qubole", host="localhost"), session)
+    merge_conn(
+        Connection(
+            conn_id="segment_default", conn_type="segment", extra='{"write_key": "my-segment-write-key"}'
+        ),
+        session,
+    ),
+    merge_conn(
+        Connection(
+            conn_id="azure_data_lake_default",
+            conn_type="azure_data_lake",
+            extra='{"tenant": "<TENANT>", "account_name": "<ACCOUNTNAME>" }',
+        ),
+        session,
+    )
+    merge_conn(
+        Connection(
+            conn_id="azure_cosmos_default",
+            conn_type="azure_cosmos",
+            extra='{"database_name": "<DATABASE_NAME>", "collection_name": "<COLLECTION_NAME>" }',
+        ),
+        session,
+    )
+    merge_conn(
+        Connection(
+            conn_id="azure_container_instances_default",
+            conn_type="azure_container_instances",
+            extra='{"tenantId": "<TENANT>", "subscriptionId": "<SUBSCRIPTION ID>" }',
+        ),
+        session,
+    )
     merge_conn(
         Connection(
             conn_id='azure_data_explorer_default', conn_type='azure_data_explorer',
             host='https://<CLUSTER>.kusto.windows.net',
             extra='''{"auth_method": "<AAD_APP | AAD_APP_CERT | AAD_CREDS | AAD_DEVICE>",
                     "tenant": "<TENANT ID>", "certificate": "<APPLICATION PEM CERTIFICATE>",
-                    "thumbprint": "<APPLICATION CERTIFICATE THUMBPRINT>"}'''))
-    merge_conn(
-        Connection(
-            conn_id='cassandra_default', conn_type='cassandra',
-            host='cassandra', port=9042))
-    merge_conn(
-        Connection(
-            conn_id='dingding_default', conn_type='http',
-            host='', password=''))
-    merge_conn(
-        Connection(
-            conn_id='opsgenie_default', conn_type='http',
-            host='', password=''))
-    merge_conn(
-        Connection(
-            conn_id='pinot_admin_default', conn_type='pinot',
-            host='localhost', port=9000))
-=======
-            """,
-        ),
-        session,
-    )
-    merge_conn(Connection(conn_id="databricks_default", conn_type="databricks", host="localhost"), session)
-    merge_conn(Connection(conn_id="qubole_default", conn_type="qubole", host="localhost"), session)
-    merge_conn(
-        Connection(
-            conn_id="segment_default", conn_type="segment", extra='{"write_key": "my-segment-write-key"}'
-        ),
-        session,
-    ),
-    merge_conn(
-        Connection(
-            conn_id="azure_data_lake_default",
-            conn_type="azure_data_lake",
-            extra='{"tenant": "<TENANT>", "account_name": "<ACCOUNTNAME>" }',
-        ),
-        session,
-    )
-    merge_conn(
-        Connection(
-            conn_id="azure_cosmos_default",
-            conn_type="azure_cosmos",
-            extra='{"database_name": "<DATABASE_NAME>", "collection_name": "<COLLECTION_NAME>" }',
-        ),
-        session,
-    )
-    merge_conn(
-        Connection(
-            conn_id="azure_container_instances_default",
-            conn_type="azure_container_instances",
-            extra='{"tenantId": "<TENANT>", "subscriptionId": "<SUBSCRIPTION ID>" }',
+                    "thumbprint": "<APPLICATION CERTIFICATE THUMBPRINT>"}'''
         ),
         session,
     )
@@ -374,7 +334,6 @@
     upgradedb()
 
     create_default_connections()
->>>>>>> 7bebe8dd
 
     dagbag = models.DagBag()
     # Save individual DAGs in the ORM
