# Licensed to the Apache Software Foundation (ASF) under one
# or more contributor license agreements.  See the NOTICE file
# distributed with this work for additional information
# regarding copyright ownership.  The ASF licenses this file
# to you under the Apache License, Version 2.0 (the
# "License"); you may not use this file except in compliance
# with the License.  You may obtain a copy of the License at
#
#   http://www.apache.org/licenses/LICENSE-2.0
#
# Unless required by applicable law or agreed to in writing,
# software distributed under the License is distributed on an
# "AS IS" BASIS, WITHOUT WARRANTIES OR CONDITIONS OF ANY
# KIND, either express or implied.  See the License for the
# specific language governing permissions and limitations
# under the License.

import copy
import os
import six

<<<<<<< HEAD
=======
from airflow import AirflowException
>>>>>>> cb8b2a1d
from airflow.configuration import conf
from airflow.contrib.kubernetes.pod import Pod, Resources
from airflow.contrib.kubernetes.secret import Secret
from airflow.utils.log.logging_mixin import LoggingMixin


class WorkerConfiguration(LoggingMixin):
    """Contains Kubernetes Airflow Worker configuration logic"""

    def __init__(self, kube_config):
        self.kube_config = kube_config
        self.worker_airflow_home = self.kube_config.airflow_home
        self.worker_airflow_dags = self.kube_config.dags_folder
        self.worker_airflow_logs = self.kube_config.base_log_folder

        self.dags_volume_name = 'airflow-dags'
        self.logs_volume_name = 'airflow-logs'

        super(WorkerConfiguration, self).__init__()

    def _get_init_containers(self, volume_mounts):
        """When using git to retrieve the DAGs, use the GitSync Init Container"""
        # If we're using volume claims to mount the dags, no init container is needed
        if self.kube_config.dags_volume_claim or \
           self.kube_config.dags_volume_host or self.kube_config.dags_in_image:
            return []

        # Otherwise, define a git-sync init container
        init_environment = [{
            'name': 'GIT_SYNC_REPO',
            'value': self.kube_config.git_repo
        }, {
            'name': 'GIT_SYNC_BRANCH',
            'value': self.kube_config.git_branch
        }, {
            'name': 'GIT_SYNC_ROOT',
            'value': self.kube_config.git_sync_root
        }, {
            'name': 'GIT_SYNC_DEST',
            'value': self.kube_config.git_sync_dest
        }, {
            'name': 'GIT_SYNC_DEPTH',
            'value': '1'
        }, {
            'name': 'GIT_SYNC_ONE_TIME',
            'value': 'true'
        }]
        if self.kube_config.git_user:
            init_environment.append({
                'name': 'GIT_SYNC_USERNAME',
                'value': self.kube_config.git_user
            })
        if self.kube_config.git_password:
            init_environment.append({
                'name': 'GIT_SYNC_PASSWORD',
                'value': self.kube_config.git_password
            })

        if self.dags_volume_name not in volume_mounts:
            raise AirflowException(
                "GitSync enabled but volume %s is not defined." % self.dags_volume_name)

        volume_mounts[self.dags_volume_name]['mountPath'] = self.kube_config.git_sync_root
        volume_mounts[self.dags_volume_name]['readOnly'] = False

        return [{
            'name': self.kube_config.git_sync_init_container_name,
            'image': self.kube_config.git_sync_container,
            'securityContext': {'runAsUser': 0},
            'env': init_environment,
            'volumeMounts': [value for value in volume_mounts.values()]
        }]

    def _get_environment(self):
        """Defines any necessary environment variables for the pod executor"""
        env = {
            "AIRFLOW__CORE__EXECUTOR": "LocalExecutor",
        }

        if self.kube_config.airflow_configmap:
            env['AIRFLOW__CORE__AIRFLOW_HOME'] = self.worker_airflow_home
<<<<<<< HEAD
        if self.kube_config.worker_dags_folder:
            env['AIRFLOW__CORE__DAGS_FOLDER'] = self.kube_config.worker_dags_folder
        if (not self.kube_config.airflow_configmap and
                'AIRFLOW__CORE__SQL_ALCHEMY_CONN' not in self.kube_config.kube_secrets):
            env['AIRFLOW__CORE__SQL_ALCHEMY_CONN'] = conf.get("core", "SQL_ALCHEMY_CONN")
=======
            env['AIRFLOW__CORE__DAGS_FOLDER'] = self.worker_airflow_dags
        if (not self.kube_config.airflow_configmap and
                'AIRFLOW__CORE__SQL_ALCHEMY_CONN' not in self.kube_config.kube_secrets):
            env['AIRFLOW__CORE__SQL_ALCHEMY_CONN'] = conf.get("core", "SQL_ALCHEMY_CONN")
        if self.kube_config.git_dags_folder_mount_point:
            # /root/airflow/dags/repo/dags
            dag_volume_mount_path = os.path.join(
                self.kube_config.git_dags_folder_mount_point,
                self.kube_config.git_sync_dest,  # repo
                self.kube_config.git_subpath     # dags
            )
            env['AIRFLOW__CORE__DAGS_FOLDER'] = dag_volume_mount_path
>>>>>>> cb8b2a1d
        return env

    def _get_secrets(self):
        """Defines any necessary secrets for the pod executor"""
        worker_secrets = []
        for env_var_name, obj_key_pair in six.iteritems(self.kube_config.kube_secrets):
            k8s_secret_obj, k8s_secret_key = obj_key_pair.split('=')
            worker_secrets.append(
                Secret('env', env_var_name, k8s_secret_obj, k8s_secret_key))
        return worker_secrets

    def _get_image_pull_secrets(self):
        """Extracts any image pull secrets for fetching container(s)"""
        if not self.kube_config.image_pull_secrets:
            return []
        return self.kube_config.image_pull_secrets.split(',')

    def init_volumes_and_mounts(self):
<<<<<<< HEAD
        dags_volume_name = 'airflow-dags'
        logs_volume_name = 'airflow-logs'

        def _construct_volume(name, claim):
=======
        def _construct_volume(name, claim, host):
>>>>>>> cb8b2a1d
            volume = {
                'name': name
            }
            if claim:
                volume['persistentVolumeClaim'] = {
                    'claimName': claim
                }
<<<<<<< HEAD
=======
            elif host:
                volume['hostPath'] = {
                    'path': host,
                    'type': ''
                }
>>>>>>> cb8b2a1d
            else:
                volume['emptyDir'] = {}
            return volume

<<<<<<< HEAD
        volumes = [
            _construct_volume(
                dags_volume_name,
                self.kube_config.dags_volume_claim
            ),
            _construct_volume(
                logs_volume_name,
                self.kube_config.logs_volume_claim
=======
        volumes = {
            self.dags_volume_name: _construct_volume(
                self.dags_volume_name,
                self.kube_config.dags_volume_claim,
                self.kube_config.dags_volume_host
            ),
            self.logs_volume_name: _construct_volume(
                self.logs_volume_name,
                self.kube_config.logs_volume_claim,
                self.kube_config.logs_volume_host
>>>>>>> cb8b2a1d
            )
        }

<<<<<<< HEAD
        dag_volume_mount_path = ""

        if self.kube_config.dags_volume_claim:
            dag_volume_mount_path = self.worker_airflow_dags
        else:
            dag_volume_mount_path = os.path.join(
                self.worker_airflow_dags,
                self.kube_config.git_subpath
            )
        dags_volume_mount = {
            'name': dags_volume_name,
            'mountPath': dag_volume_mount_path,
            'readOnly': True,
        }
        if self.kube_config.dags_volume_subpath:
            dags_volume_mount['subPath'] = self.kube_config.dags_volume_subpath

        logs_volume_mount = {
            'name': logs_volume_name,
            'mountPath': self.worker_airflow_logs,
        }
        if self.kube_config.logs_volume_subpath:
            logs_volume_mount['subPath'] = self.kube_config.logs_volume_subpath

        volume_mounts = [
            dags_volume_mount,
            logs_volume_mount
        ]
=======
        volume_mounts = {
            self.dags_volume_name: {
                'name': self.dags_volume_name,
                'mountPath': self.generate_dag_volume_mount_path(),
                'readOnly': True,
            },
            self.logs_volume_name: {
                'name': self.logs_volume_name,
                'mountPath': self.worker_airflow_logs,
            }
        }

        if self.kube_config.dags_volume_subpath:
            volume_mounts[self.dags_volume_name]['subPath'] = self.kube_config.dags_volume_subpath

        if self.kube_config.logs_volume_subpath:
            volume_mounts[self.logs_volume_name]['subPath'] = self.kube_config.logs_volume_subpath

        if self.kube_config.dags_in_image:
            del volumes[self.dags_volume_name]
            del volume_mounts[self.dags_volume_name]
>>>>>>> cb8b2a1d

        # Mount the airflow.cfg file via a configmap the user has specified
        if self.kube_config.airflow_configmap:
            config_volume_name = 'airflow-config'
            config_path = '{}/airflow.cfg'.format(self.worker_airflow_home)
            volumes[config_volume_name] = {
                'name': config_volume_name,
                'configMap': {
                    'name': self.kube_config.airflow_configmap
                }
            }
            volume_mounts[config_volume_name] = {
                'name': config_volume_name,
                'mountPath': config_path,
                'subPath': 'airflow.cfg',
                'readOnly': True
            }

        return volumes, volume_mounts

    def generate_dag_volume_mount_path(self):
        if self.kube_config.dags_volume_claim or self.kube_config.dags_volume_host:
            dag_volume_mount_path = self.worker_airflow_dags
        else:
            dag_volume_mount_path = self.kube_config.git_dags_folder_mount_point

        return dag_volume_mount_path

    def make_pod(self, namespace, worker_uuid, pod_id, dag_id, task_id, execution_date,
                 try_number, airflow_command, kube_executor_config):
        volumes_dict, volume_mounts_dict = self.init_volumes_and_mounts()
        worker_init_container_spec = self._get_init_containers(
            copy.deepcopy(volume_mounts_dict))
        resources = Resources(
            request_memory=kube_executor_config.request_memory,
            request_cpu=kube_executor_config.request_cpu,
            limit_memory=kube_executor_config.limit_memory,
            limit_cpu=kube_executor_config.limit_cpu
        )
        gcp_sa_key = kube_executor_config.gcp_service_account_key
<<<<<<< HEAD
        annotations = kube_executor_config.annotations.copy()
        if gcp_sa_key:
            annotations['iam.cloud.google.com/service-account'] = gcp_sa_key
=======
        annotations = dict(kube_executor_config.annotations)
        if gcp_sa_key:
            annotations['iam.cloud.google.com/service-account'] = gcp_sa_key

        volumes = [value for value in volumes_dict.values()] + kube_executor_config.volumes
        volume_mounts = [value for value in volume_mounts_dict.values()] + kube_executor_config.volume_mounts

        affinity = kube_executor_config.affinity or self.kube_config.kube_affinity
        tolerations = kube_executor_config.tolerations or self.kube_config.kube_tolerations
>>>>>>> cb8b2a1d

        return Pod(
            namespace=namespace,
            name=pod_id,
            image=kube_executor_config.image or self.kube_config.kube_image,
            image_pull_policy=(kube_executor_config.image_pull_policy or
                               self.kube_config.kube_image_pull_policy),
            cmds=airflow_command,
            labels={
                'airflow-worker': worker_uuid,
                'dag_id': dag_id,
                'task_id': task_id,
                'execution_date': execution_date,
                'try_number': str(try_number),
            },
            envs=self._get_environment(),
            secrets=self._get_secrets(),
            service_account_name=self.kube_config.worker_service_account_name,
            image_pull_secrets=self.kube_config.image_pull_secrets,
            init_containers=worker_init_container_spec,
            volumes=volumes,
            volume_mounts=volume_mounts,
            resources=resources,
            annotations=annotations,
            node_selectors=(kube_executor_config.node_selectors or
                            self.kube_config.kube_node_selectors),
<<<<<<< HEAD
            affinity=kube_executor_config.affinity
=======
            affinity=affinity,
            tolerations=tolerations
>>>>>>> cb8b2a1d
        )<|MERGE_RESOLUTION|>--- conflicted
+++ resolved
@@ -19,10 +19,7 @@
 import os
 import six
 
-<<<<<<< HEAD
-=======
 from airflow import AirflowException
->>>>>>> cb8b2a1d
 from airflow.configuration import conf
 from airflow.contrib.kubernetes.pod import Pod, Resources
 from airflow.contrib.kubernetes.secret import Secret
@@ -104,13 +101,6 @@
 
         if self.kube_config.airflow_configmap:
             env['AIRFLOW__CORE__AIRFLOW_HOME'] = self.worker_airflow_home
-<<<<<<< HEAD
-        if self.kube_config.worker_dags_folder:
-            env['AIRFLOW__CORE__DAGS_FOLDER'] = self.kube_config.worker_dags_folder
-        if (not self.kube_config.airflow_configmap and
-                'AIRFLOW__CORE__SQL_ALCHEMY_CONN' not in self.kube_config.kube_secrets):
-            env['AIRFLOW__CORE__SQL_ALCHEMY_CONN'] = conf.get("core", "SQL_ALCHEMY_CONN")
-=======
             env['AIRFLOW__CORE__DAGS_FOLDER'] = self.worker_airflow_dags
         if (not self.kube_config.airflow_configmap and
                 'AIRFLOW__CORE__SQL_ALCHEMY_CONN' not in self.kube_config.kube_secrets):
@@ -123,7 +113,6 @@
                 self.kube_config.git_subpath     # dags
             )
             env['AIRFLOW__CORE__DAGS_FOLDER'] = dag_volume_mount_path
->>>>>>> cb8b2a1d
         return env
 
     def _get_secrets(self):
@@ -142,14 +131,7 @@
         return self.kube_config.image_pull_secrets.split(',')
 
     def init_volumes_and_mounts(self):
-<<<<<<< HEAD
-        dags_volume_name = 'airflow-dags'
-        logs_volume_name = 'airflow-logs'
-
-        def _construct_volume(name, claim):
-=======
         def _construct_volume(name, claim, host):
->>>>>>> cb8b2a1d
             volume = {
                 'name': name
             }
@@ -157,28 +139,15 @@
                 volume['persistentVolumeClaim'] = {
                     'claimName': claim
                 }
-<<<<<<< HEAD
-=======
             elif host:
                 volume['hostPath'] = {
                     'path': host,
                     'type': ''
                 }
->>>>>>> cb8b2a1d
             else:
                 volume['emptyDir'] = {}
             return volume
 
-<<<<<<< HEAD
-        volumes = [
-            _construct_volume(
-                dags_volume_name,
-                self.kube_config.dags_volume_claim
-            ),
-            _construct_volume(
-                logs_volume_name,
-                self.kube_config.logs_volume_claim
-=======
         volumes = {
             self.dags_volume_name: _construct_volume(
                 self.dags_volume_name,
@@ -189,40 +158,9 @@
                 self.logs_volume_name,
                 self.kube_config.logs_volume_claim,
                 self.kube_config.logs_volume_host
->>>>>>> cb8b2a1d
             )
         }
 
-<<<<<<< HEAD
-        dag_volume_mount_path = ""
-
-        if self.kube_config.dags_volume_claim:
-            dag_volume_mount_path = self.worker_airflow_dags
-        else:
-            dag_volume_mount_path = os.path.join(
-                self.worker_airflow_dags,
-                self.kube_config.git_subpath
-            )
-        dags_volume_mount = {
-            'name': dags_volume_name,
-            'mountPath': dag_volume_mount_path,
-            'readOnly': True,
-        }
-        if self.kube_config.dags_volume_subpath:
-            dags_volume_mount['subPath'] = self.kube_config.dags_volume_subpath
-
-        logs_volume_mount = {
-            'name': logs_volume_name,
-            'mountPath': self.worker_airflow_logs,
-        }
-        if self.kube_config.logs_volume_subpath:
-            logs_volume_mount['subPath'] = self.kube_config.logs_volume_subpath
-
-        volume_mounts = [
-            dags_volume_mount,
-            logs_volume_mount
-        ]
-=======
         volume_mounts = {
             self.dags_volume_name: {
                 'name': self.dags_volume_name,
@@ -244,7 +182,6 @@
         if self.kube_config.dags_in_image:
             del volumes[self.dags_volume_name]
             del volume_mounts[self.dags_volume_name]
->>>>>>> cb8b2a1d
 
         # Mount the airflow.cfg file via a configmap the user has specified
         if self.kube_config.airflow_configmap:
@@ -285,11 +222,6 @@
             limit_cpu=kube_executor_config.limit_cpu
         )
         gcp_sa_key = kube_executor_config.gcp_service_account_key
-<<<<<<< HEAD
-        annotations = kube_executor_config.annotations.copy()
-        if gcp_sa_key:
-            annotations['iam.cloud.google.com/service-account'] = gcp_sa_key
-=======
         annotations = dict(kube_executor_config.annotations)
         if gcp_sa_key:
             annotations['iam.cloud.google.com/service-account'] = gcp_sa_key
@@ -299,7 +231,6 @@
 
         affinity = kube_executor_config.affinity or self.kube_config.kube_affinity
         tolerations = kube_executor_config.tolerations or self.kube_config.kube_tolerations
->>>>>>> cb8b2a1d
 
         return Pod(
             namespace=namespace,
@@ -326,10 +257,6 @@
             annotations=annotations,
             node_selectors=(kube_executor_config.node_selectors or
                             self.kube_config.kube_node_selectors),
-<<<<<<< HEAD
-            affinity=kube_executor_config.affinity
-=======
             affinity=affinity,
             tolerations=tolerations
->>>>>>> cb8b2a1d
         )