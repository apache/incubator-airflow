--- conflicted
+++ resolved
@@ -37,51 +37,28 @@
         For more detail on job submission have a look at the reference:
         https://cloud.google.com/dataflow/pipelines/specifying-exec-params
 
-<<<<<<< HEAD
-    :param jar: The reference to a self executing DataFlow jar (templated).
-    :type jar: str
-    :param job_name: The 'jobName' to use when executing the DataFlow job
-        (templated). This ends up being set in the pipeline options, so any entry
-        with key ``'jobName'`` in ``options`` will be overwritten.
-    :type job_name: str
-=======
     :param jar: The reference to a self executing DataFlow jar.
     :type jar: string
->>>>>>> cb8b2a1d
     :param dataflow_default_options: Map of default job options.
     :type dataflow_default_options: dict
     :param options: Map of job specific options.
     :type options: dict
     :param gcp_conn_id: The connection ID to use connecting to Google Cloud
         Platform.
-<<<<<<< HEAD
-    :type gcp_conn_id: str
-    :param delegate_to: The account to impersonate, if any.
-        For this to work, the service account making the request must have
-        domain-wide delegation enabled.
-    :type delegate_to: str
-=======
     :type gcp_conn_id: string
     :param delegate_to: The account to impersonate, if any.
         For this to work, the service account making the request must have
         domain-wide delegation enabled.
     :type delegate_to: string
->>>>>>> cb8b2a1d
     :param poll_sleep: The time in seconds to sleep between polling Google
         Cloud Platform for the dataflow job status while the job is in the
         JOB_STATE_RUNNING state.
     :type poll_sleep: int
     :param job_class: The name of the dataflow job class to be executued, it
         is often not the main class configured in the dataflow jar file.
-<<<<<<< HEAD
-    :type job_class: str
-
-    ``jar``, ``options``, and ``job_name`` are templated so you can use variables in them.
-=======
     :type job_class: string
 
     Both ``jar`` and ``options`` are templated so you can use variables in them.
->>>>>>> cb8b2a1d
 
     Note that both
     ``dataflow_default_options`` and ``options`` will be merged to specify pipeline
@@ -175,32 +152,18 @@
     will be passed to the job.
 
     :param template: The reference to the DataFlow template.
-<<<<<<< HEAD
-    :type template: str
-    :param job_name: The 'jobName' to use when executing the DataFlow template
-        (templated).
-=======
     :type template: string
->>>>>>> cb8b2a1d
     :param dataflow_default_options: Map of default job environment options.
     :type dataflow_default_options: dict
     :param parameters: Map of job specific parameters for the template.
     :type parameters: dict
     :param gcp_conn_id: The connection ID to use connecting to Google Cloud
         Platform.
-<<<<<<< HEAD
-    :type gcp_conn_id: str
-    :param delegate_to: The account to impersonate, if any.
-        For this to work, the service account making the request must have
-        domain-wide delegation enabled.
-    :type delegate_to: str
-=======
     :type gcp_conn_id: string
     :param delegate_to: The account to impersonate, if any.
         For this to work, the service account making the request must have
         domain-wide delegation enabled.
     :type delegate_to: string
->>>>>>> cb8b2a1d
     :param poll_sleep: The time in seconds to sleep between polling Google
         Cloud Platform for the dataflow job status while the job is in the
         JOB_STATE_RUNNING state.
@@ -240,13 +203,8 @@
            gcp_conn_id='gcp-airflow-service-account',
            dag=my-dag)
 
-<<<<<<< HEAD
-    ``template``, ``dataflow_default_options``, ``parameters``, and ``job_name`` are
-    templated so you can use variables in them.
-=======
     ``template``, ``dataflow_default_options`` and ``parameters`` are templated so you can
     use variables in them.
->>>>>>> cb8b2a1d
 
     Note that ``dataflow_default_options`` is expected to save high-level options
     for project information, which apply to all dataflow operators in the DAG.
@@ -309,15 +267,7 @@
 
     :param py_file: Reference to the python dataflow pipleline file.py, e.g.,
         /some/local/file/path/to/your/python/pipeline/file.
-<<<<<<< HEAD
-    :type py_file: str
-    :param job_name: The 'job_name' to use when executing the DataFlow job
-        (templated). This ends up being set in the pipeline options, so any entry
-        with key ``'jobName'`` or ``'job_name'`` in ``options`` will be overwritten.
-    :type job_name: str
-=======
     :type py_file: string
->>>>>>> cb8b2a1d
     :param py_options: Additional python options.
     :type pyt_options: list of strings, e.g., ["-m", "-v"].
     :param dataflow_default_options: Map of default job options.
@@ -326,29 +276,17 @@
     :type options: dict
     :param gcp_conn_id: The connection ID to use connecting to Google Cloud
         Platform.
-<<<<<<< HEAD
-    :type gcp_conn_id: str
-    :param delegate_to: The account to impersonate, if any.
-        For this to work, the service account making the request must have
-        domain-wide  delegation enabled.
-    :type delegate_to: str
-=======
     :type gcp_conn_id: string
     :param delegate_to: The account to impersonate, if any.
         For this to work, the service account making the request must have
         domain-wide  delegation enabled.
     :type delegate_to: string
->>>>>>> cb8b2a1d
     :param poll_sleep: The time in seconds to sleep between polling Google
         Cloud Platform for the dataflow job status while the job is in the
         JOB_STATE_RUNNING state.
     :type poll_sleep: int
     """
-<<<<<<< HEAD
-    template_fields = ['options', 'dataflow_default_options', 'job_name']
-=======
     template_fields = ['options', 'dataflow_default_options']
->>>>>>> cb8b2a1d
 
     @apply_defaults
     def __init__(
