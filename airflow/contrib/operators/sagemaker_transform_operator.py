# -*- coding: utf-8 -*-
#
# Licensed to the Apache Software Foundation (ASF) under one
# or more contributor license agreements.  See the NOTICE file
# distributed with this work for additional information
# regarding copyright ownership.  The ASF licenses this file
# to you under the Apache License, Version 2.0 (the
# "License"); you may not use this file except in compliance
# with the License.  You may obtain a copy of the License at
#
#   http://www.apache.org/licenses/LICENSE-2.0
#
# Unless required by applicable law or agreed to in writing,
# software distributed under the License is distributed on an
# "AS IS" BASIS, WITHOUT WARRANTIES OR CONDITIONS OF ANY
# KIND, either express or implied.  See the License for the
# specific language governing permissions and limitations
# under the License.

from airflow.contrib.hooks.aws_hook import AwsHook
from airflow.contrib.operators.sagemaker_base_operator import SageMakerBaseOperator
from airflow.exceptions import AirflowException
from airflow.utils.decorators import apply_defaults


class SageMakerTransformOperator(SageMakerBaseOperator):
    """
    Initiate a SageMaker transform job.

    This operator returns The ARN of the model created in Amazon SageMaker.

    :param config: The configuration necessary to start a transform job (templated).

        If you need to create a SageMaker transform job based on an existed SageMaker model::

            config = transform_config

        If you need to create both SageMaker model and SageMaker Transform job::

            config = {
                'Model': model_config,
                'Transform': transform_config
            }

        For details of the configuration parameter of transform_config see
        :py:meth:`SageMaker.Client.create_transform_job`

        For details of the configuration parameter of model_config, See:
        :py:meth:`SageMaker.Client.create_model`

    :type config: dict
    :param aws_conn_id: The AWS connection ID to use.
<<<<<<< HEAD
    :type aws_conn_id: string
=======
    :type aws_conn_id: str
>>>>>>> 4311c1f0
    :param wait_for_completion: Set to True to wait until the transform job finishes.
    :type wait_for_completion: bool
    :param check_interval: If wait is set to True, the time interval, in seconds,
        that this operation waits to check the status of the transform job.
    :type check_interval: int
    :param max_ingestion_time: If wait is set to True, the operation fails
        if the transform job doesn't finish within max_ingestion_time seconds. If you
        set this parameter to None, the operation does not timeout.
    :type max_ingestion_time: int
    """

    @apply_defaults
    def __init__(self,
                 config,
                 wait_for_completion=True,
                 check_interval=30,
                 max_ingestion_time=None,
                 *args, **kwargs):
        super().__init__(config=config,
                         *args, **kwargs)
        self.config = config
        self.wait_for_completion = wait_for_completion
        self.check_interval = check_interval
        self.max_ingestion_time = max_ingestion_time
        self.create_integer_fields()

    def create_integer_fields(self):
        self.integer_fields = [
            ['Transform', 'TransformResources', 'InstanceCount'],
            ['Transform', 'MaxConcurrentTransforms'],
            ['Transform', 'MaxPayloadInMB']
        ]
        if 'Transform' not in self.config:
            for field in self.integer_fields:
                field.pop(0)

    def expand_role(self):
        if 'Model' not in self.config:
            return
        config = self.config['Model']
        if 'ExecutionRoleArn' in config:
            hook = AwsHook(self.aws_conn_id)
            config['ExecutionRoleArn'] = hook.expand_role(config['ExecutionRoleArn'])

    def execute(self, context):
        self.preprocess_config()

        model_config = self.config.get('Model')
        transform_config = self.config.get('Transform', self.config)

        if model_config:
            self.log.info('Creating SageMaker Model %s for transform job', model_config['ModelName'])
            self.hook.create_model(model_config)

        self.log.info('Creating SageMaker transform Job %s.', transform_config['TransformJobName'])
        response = self.hook.create_transform_job(
            transform_config,
            wait_for_completion=self.wait_for_completion,
            check_interval=self.check_interval,
            max_ingestion_time=self.max_ingestion_time)
        if response['ResponseMetadata']['HTTPStatusCode'] != 200:
            raise AirflowException('Sagemaker transform Job creation failed: %s' % response)
        else:
            return {
                'Model': self.hook.describe_model(
                    transform_config['ModelName']
                ),
                'Transform': self.hook.describe_transform_job(
                    transform_config['TransformJobName']
                )
            }<|MERGE_RESOLUTION|>--- conflicted
+++ resolved
@@ -50,11 +50,7 @@
 
     :type config: dict
     :param aws_conn_id: The AWS connection ID to use.
-<<<<<<< HEAD
-    :type aws_conn_id: string
-=======
     :type aws_conn_id: str
->>>>>>> 4311c1f0
     :param wait_for_completion: Set to True to wait until the transform job finishes.
     :type wait_for_completion: bool
     :param check_interval: If wait is set to True, the time interval, in seconds,
