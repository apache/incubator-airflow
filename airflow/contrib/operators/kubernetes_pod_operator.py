# Licensed to the Apache Software Foundation (ASF) under one
# or more contributor license agreements.  See the NOTICE file
# distributed with this work for additional information
# regarding copyright ownership.  The ASF licenses this file
# to you under the Apache License, Version 2.0 (the
# "License"); you may not use this file except in compliance
# with the License.  You may obtain a copy of the License at
#
#   http://www.apache.org/licenses/LICENSE-2.0
#
# Unless required by applicable law or agreed to in writing,
# software distributed under the License is distributed on an
# "AS IS" BASIS, WITHOUT WARRANTIES OR CONDITIONS OF ANY
# KIND, either express or implied.  See the License for the
# specific language governing permissions and limitations
# under the License.

from airflow.exceptions import AirflowException
from airflow.models import BaseOperator
from airflow.utils.decorators import apply_defaults
from airflow.kubernetes import kube_client, pod_generator, pod_launcher
from airflow.kubernetes.pod import Resources
from airflow.utils.state import State


class KubernetesPodOperator(BaseOperator):
    """
    Execute a task in a Kubernetes Pod

    :param image: Docker image you wish to launch. Defaults to dockerhub.io,
        but fully qualified URLS will point to custom repositories
    :type image: str
    :param namespace: the namespace to run within kubernetes
    :type namespace: str
    :param cmds: entrypoint of the container. (templated)
        The docker images's entrypoint is used if this is not provide.
    :type cmds: list[str]
    :param arguments: arguments of the entrypoint. (templated)
        The docker image's CMD is used if this is not provided.
    :type arguments: list[str]
    :param image_pull_policy: Specify a policy to cache or always pull an image
    :type image_pull_policy: str
    :param image_pull_secrets: Any image pull secrets to be given to the pod.
                               If more than one secret is required, provide a
                               comma separated list: secret_a,secret_b
    :type image_pull_secrets: str
    :param ports: ports for launched pod
    :type ports: list[airflow.kubernetes.pod.Port]
    :param volume_mounts: volumeMounts for launched pod
    :type volume_mounts: list[airflow.contrib.kubernetes.volume_mount.VolumeMount]
    :param volumes: volumes for launched pod. Includes ConfigMaps and PersistentVolumes
    :type volumes: list[airflow.contrib.kubernetes.volume.Volume]
    :type host_aliases: list[airflow.contrib.kubernetes.hostalias.HostAlias]
    :param labels: labels to apply to the Pod
    :type labels: dict
    :param startup_timeout_seconds: timeout in seconds to startup the pod
    :type startup_timeout_seconds: int
    :param name: name of the task you want to run,
        will be used to generate a pod id
    :type name: str
    :param env_vars: Environment variables initialized in the container. (templated)
    :type env_vars: dict
    :param secrets: Kubernetes secrets to inject in the container,
        They can be exposed as environment vars or files in a volume.
    :type secrets: list[airflow.contrib.kubernetes.secret.Secret]
    :param in_cluster: run kubernetes client with in_cluster configuration
    :type in_cluster: bool
    :param cluster_context: context that points to kubernetes cluster.
        Ignored when in_cluster is True. If None, current-context is used.
    :type cluster_context: str
    :param get_logs: get the stdout of the container as logs of the tasks
    :type get_logs: bool
<<<<<<< HEAD
    :param annotations: non-identifying metadata you can attach to the Pod.
                        Can be a large range of data, and can include characters
                        that are not permitted by labels.
    :type annotations: dict
    :param resources: A dict containing a group of resources requests and limits
    :type resources: dict
=======
    :param resources: An instance of Resources or a dict containing a group of resources requests and limits
    :type resources: Resources or dict
>>>>>>> b7297c21
    :param affinity: A dict containing a group of affinity scheduling rules
    :type affinity: dict
    :param node_selectors: A dict containing a group of scheduling rules
    :type node_selectors: dict
    :param config_file: The path to the Kubernetes config file.
        If not specified, default value is ``~/.kube/config``
    :type config_file: str
    :param do_xcom_push: If True, the content of the file
        /airflow/xcom/return.json in the container will also be pushed to an
        XCom when the container completes.
    :type do_xcom_push: bool
    :param is_delete_operator_pod: What to do when the pod reaches its final
        state, or the execution is interrupted.
        If False (default): do nothing, If True: delete the pod
    :type is_delete_operator_pod: bool
    :param hostnetwork: If True enable host networking on the pod
    :type hostnetwork: bool
    :param tolerations: A list of kubernetes tolerations
    :type tolerations: list tolerations
    :param configmaps: A list of configmap names objects that we
        want mount as env variables
    :type configmaps: list[str]
    :param pod_runtime_info_envs: environment variables about
                                  pod runtime information (ip, namespace, nodeName, podName)
    :type pod_runtime_info_envs: list[PodRuntimeEnv]
    :param dnspolicy: Specify a dnspolicy for the pod
    :type dnspolicy: str
    """
    template_fields = ('cmds', 'arguments', 'env_vars', 'config_file')

    def execute(self, context):
        try:
            client = kube_client.get_kube_client(in_cluster=self.in_cluster,
                                                 cluster_context=self.cluster_context,
                                                 config_file=self.config_file)
            gen = pod_generator.PodGenerator()

            for port in self.ports:
                gen.add_port(port)
            for mount in self.volume_mounts:
                gen.add_mount(mount)
            for volume in self.volumes:
                gen.add_volume(volume)
            for host_aliases in self.host_aliases:
                gen.add_host_alias(host_aliases)

            pod = gen.make_pod(
                namespace=self.namespace,
                image=self.image,
                pod_id=self.name,
                cmds=self.cmds,
                arguments=self.arguments,
                labels=self.labels,
            )

            pod.service_account_name = self.service_account_name
            pod.secrets = self.secrets
            pod.envs = self.env_vars
            pod.image_pull_policy = self.image_pull_policy
            pod.image_pull_secrets = self.image_pull_secrets
            pod.annotations = self.annotations
            pod.resources = self.resources
            pod.affinity = self.affinity
            pod.node_selectors = self.node_selectors
            pod.hostnetwork = self.hostnetwork
            pod.tolerations = self.tolerations
            pod.configmaps = self.configmaps
            pod.security_context = self.security_context
            pod.pod_runtime_info_envs = self.pod_runtime_info_envs
            pod.dnspolicy = self.dnspolicy
            pod.host_aliases = self.host_aliases

            launcher = pod_launcher.PodLauncher(kube_client=client,
                                                extract_xcom=self.do_xcom_push)
            try:
                (final_state, result) = launcher.run_pod(
                    pod,
                    startup_timeout=self.startup_timeout_seconds,
                    get_logs=self.get_logs)
            finally:
                if self.is_delete_operator_pod:
                    launcher.delete_pod(pod)

            if final_state != State.SUCCESS:
                raise AirflowException(
                    'Pod returned a failure: {state}'.format(state=final_state)
                )

            return result
        except AirflowException as ex:
            raise AirflowException('Pod Launching failed: {error}'.format(error=ex))

    def _set_resources(self, resources):
        if isinstance(resources, Resources):
            return resources
        else:
            inputResource = Resources()
            if resources:
                for item in resources.keys():
                    setattr(inputResource, item, resources[item])
            return inputResource

    @apply_defaults
    def __init__(self,
                 namespace,
                 image,
                 name,
                 cmds=None,
                 arguments=None,
                 ports=None,
                 volume_mounts=None,
                 volumes=None,
                 env_vars=None,
                 secrets=None,
                 in_cluster=False,
                 cluster_context=None,
                 labels=None,
                 startup_timeout_seconds=120,
                 get_logs=True,
                 image_pull_policy='IfNotPresent',
                 annotations=None,
                 resources=None,
                 affinity=None,
                 config_file=None,
                 do_xcom_push=False,
                 node_selectors=None,
                 image_pull_secrets=None,
                 service_account_name="default",
                 is_delete_operator_pod=False,
                 hostnetwork=False,
                 tolerations=None,
                 configmaps=None,
                 security_context=None,
                 pod_runtime_info_envs=None,
                 dnspolicy=None,
                 host_aliases=None,
                 *args,
                 **kwargs):
        super().__init__(*args, **kwargs)
        self.image = image
        self.namespace = namespace
        self.cmds = cmds or []
        self.arguments = arguments or []
        self.labels = labels or {}
        self.startup_timeout_seconds = startup_timeout_seconds
        self.name = name
        self.env_vars = env_vars or {}
        self.ports = ports or []
        self.volume_mounts = volume_mounts or []
        self.volumes = volumes or []
        self.secrets = secrets or []
        self.in_cluster = in_cluster
        self.cluster_context = cluster_context
        self.get_logs = get_logs
        self.image_pull_policy = image_pull_policy
        self.node_selectors = node_selectors or {}
        self.annotations = annotations or {}
        self.affinity = affinity or {}
        self.do_xcom_push = do_xcom_push
        if kwargs.get('xcom_push') is not None:
            raise AirflowException("'xcom_push' was deprecated, use 'do_xcom_push' instead")
        self.resources = self._set_resources(resources)
        self.config_file = config_file
        self.image_pull_secrets = image_pull_secrets
        self.service_account_name = service_account_name
        self.is_delete_operator_pod = is_delete_operator_pod
        self.hostnetwork = hostnetwork
        self.tolerations = tolerations or []
        self.configmaps = configmaps or []
        self.security_context = security_context or {}
        self.pod_runtime_info_envs = pod_runtime_info_envs or []
        self.dnspolicy = dnspolicy,
        self.host_aliases = host_aliases or []<|MERGE_RESOLUTION|>--- conflicted
+++ resolved
@@ -70,17 +70,14 @@
     :type cluster_context: str
     :param get_logs: get the stdout of the container as logs of the tasks
     :type get_logs: bool
-<<<<<<< HEAD
     :param annotations: non-identifying metadata you can attach to the Pod.
                         Can be a large range of data, and can include characters
                         that are not permitted by labels.
     :type annotations: dict
     :param resources: A dict containing a group of resources requests and limits
     :type resources: dict
-=======
     :param resources: An instance of Resources or a dict containing a group of resources requests and limits
     :type resources: Resources or dict
->>>>>>> b7297c21
     :param affinity: A dict containing a group of affinity scheduling rules
     :type affinity: dict
     :param node_selectors: A dict containing a group of scheduling rules
