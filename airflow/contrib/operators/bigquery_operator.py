--- conflicted
+++ resolved
@@ -102,13 +102,10 @@
         by one or more columns. This is only available in conjunction with
         time_partitioning. The order of columns given determines the sort order.
     :type cluster_fields: list of str
-<<<<<<< HEAD
-=======
     :param location: The geographic location of the job. Required except for
         US and EU. See details at
         https://cloud.google.com/bigquery/docs/locations#specifying_your_location
     :type location: str
->>>>>>> cb8b2a1d
     """
 
     template_fields = ('bql', 'sql', 'destination_dataset_table', 'labels')
@@ -137,10 +134,7 @@
                  time_partitioning=None,
                  api_resource_configs=None,
                  cluster_fields=None,
-<<<<<<< HEAD
-=======
                  location=None,
->>>>>>> cb8b2a1d
                  *args,
                  **kwargs):
         super(BigQueryOperator, self).__init__(*args, **kwargs)
@@ -162,18 +156,10 @@
         self.labels = labels
         self.bq_cursor = None
         self.priority = priority
-<<<<<<< HEAD
-        if time_partitioning is None:
-            self.time_partitioning = {}
-        if api_resource_configs is None:
-            self.api_resource_configs = {}
-        self.cluster_fields = cluster_fields
-=======
         self.time_partitioning = time_partitioning
         self.api_resource_configs = api_resource_configs
         self.cluster_fields = cluster_fields
         self.location = location
->>>>>>> cb8b2a1d
 
         # TODO remove `bql` in Airflow 2.0
         if self.bql:
@@ -270,11 +256,7 @@
     :param delegate_to: The account to impersonate, if any. For this to
         work, the service account making the request must have domain-wide
         delegation enabled.
-<<<<<<< HEAD
-    :type delegate_to: str
-=======
     :type delegate_to: string
->>>>>>> cb8b2a1d
     :param labels: a dictionary containing labels for the table, passed to BigQuery
 
         **Example (with schema JSON in GCS)**: ::
@@ -347,11 +329,7 @@
         self.bigquery_conn_id = bigquery_conn_id
         self.google_cloud_storage_conn_id = google_cloud_storage_conn_id
         self.delegate_to = delegate_to
-<<<<<<< HEAD
-        self.time_partitioning = time_partitioning
-=======
         self.time_partitioning = {} if time_partitioning is None else time_partitioning
->>>>>>> cb8b2a1d
         self.labels = labels
 
     def execute(self, context):
@@ -416,11 +394,7 @@
     :type schema_fields: list
     :param schema_object: If set, a GCS object path pointing to a .json file that
         contains the schema for the table. (templated)
-<<<<<<< HEAD
-    :type schema_object: str
-=======
     :type schema_object: string
->>>>>>> cb8b2a1d
     :param source_format: File format of the data.
     :type source_format: str
     :param compression: [Optional] The compression type of the data source.
@@ -554,15 +528,9 @@
     This operator deletes an existing dataset from your Project in Big query.
     https://cloud.google.com/bigquery/docs/reference/rest/v2/datasets/delete
     :param project_id: The project id of the dataset.
-<<<<<<< HEAD
-    :type project_id: str
-    :param dataset_id: The dataset to be deleted.
-    :type dataset_id: str
-=======
     :type project_id: string
     :param dataset_id: The dataset to be deleted.
     :type dataset_id: string
->>>>>>> cb8b2a1d
 
     **Example**: ::
 
