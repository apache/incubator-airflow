# -*- coding: utf-8 -*-
#
# Licensed to the Apache Software Foundation (ASF) under one
# or more contributor license agreements.  See the NOTICE file
# distributed with this work for additional information
# regarding copyright ownership.  The ASF licenses this file
# to you under the Apache License, Version 2.0 (the
# "License"); you may not use this file except in compliance
# with the License.  You may obtain a copy of the License at
#
#   http://www.apache.org/licenses/LICENSE-2.0
#
# Unless required by applicable law or agreed to in writing,
# software distributed under the License is distributed on an
# "AS IS" BASIS, WITHOUT WARRANTIES OR CONDITIONS OF ANY
# KIND, either express or implied.  See the License for the
# specific language governing permissions and limitations
# under the License.

from airflow.contrib.hooks.sagemaker_hook import SageMakerHook
from airflow.models import BaseOperator
from airflow.utils import apply_defaults
from airflow.exceptions import AirflowException


class SageMakerCreateTrainingJobOperator(BaseOperator):

    """
       Initiate a SageMaker training

       This operator returns The ARN of the model created in Amazon SageMaker

       :param training_job_config:
       The configuration necessary to start a training job (templated)
       :type training_job_config: dict
       :param region_name: The AWS region_name
       :type region_name: string
       :param sagemaker_conn_id: The SageMaker connection ID to use.
       :type sagemaker_conn_id: string
       :param use_db_config: Whether or not to use db config
       associated with sagemaker_conn_id.
       If set to true, will automatically update the training config
       with what's in db, so the db config doesn't need to
       included everything, but what's there does replace the ones
       in the training_job_config, so be careful
       :type use_db_config: bool
       :param aws_conn_id: The AWS connection ID to use.
       :type aws_conn_id: string
<<<<<<< HEAD
       :param wait_for_completion: if the operator should block
       until training job finishes
=======
       :param wait_for_completion: if the operator should block until training job finishes
>>>>>>> 82f82820
       :type wait_for_completion: bool
       :param check_interval: if wait is set to be true, this is the time interval
       which the operator will check the status of the training job
       :type check_interval: int
       :param max_ingestion_time: if wait is set to be true, the operator will fail
       if the training job hasn't finish within the max_ingestion_time
       (Caution: be careful to set this parameters because training can take very long)
       :type max_ingestion_time: int

       **Example**:
           The following operator would start a training job when executed

            sagemaker_training =
               SageMakerCreateTrainingJobOperator(
                   task_id='sagemaker_training',
                   training_job_config=config,
                   region_name='us-west-2'
                   sagemaker_conn_id='sagemaker_customers_conn',
                   use_db_config=True,
                   aws_conn_id='aws_customers_conn'
               )
    """

    template_fields = ['training_job_config']
    template_ext = ()
    ui_color = '#ededed'

    @apply_defaults
    def __init__(self,
                 training_job_config=None,
                 region_name=None,
                 sagemaker_conn_id=None,
                 use_db_config=False,
                 wait_for_completion=True,
                 check_interval=5,
                 max_ingestion_time=None,
                 *args, **kwargs):
        super(SageMakerCreateTrainingJobOperator, self).__init__(*args, **kwargs)

        self.sagemaker_conn_id = sagemaker_conn_id
        self.training_job_config = training_job_config
        self.use_db_config = use_db_config
        self.region_name = region_name
        self.wait_for_completion = wait_for_completion
        self.check_interval = check_interval
        self.max_ingestion_time = max_ingestion_time

    def execute(self, context):
        sagemaker = SageMakerHook(
            sagemaker_conn_id=self.sagemaker_conn_id,
            use_db_config=self.use_db_config,
            region_name=self.region_name,
            check_interval=self.check_interval,
            max_ingestion_time=self.max_ingestion_time
        )

        self.log.info(
            "Creating SageMaker Training Job %s."
            % self.training_job_config['TrainingJobName']
        )
        response = sagemaker.create_training_job(
            self.training_job_config,
            wait_for_completion=self.wait_for_completion)
        if not response['ResponseMetadata']['HTTPStatusCode'] \
           == 200:
            raise AirflowException(
                'Sagemaker Training Job creation failed: %s' % response)
        else:
            return response<|MERGE_RESOLUTION|>--- conflicted
+++ resolved
@@ -46,12 +46,8 @@
        :type use_db_config: bool
        :param aws_conn_id: The AWS connection ID to use.
        :type aws_conn_id: string
-<<<<<<< HEAD
        :param wait_for_completion: if the operator should block
        until training job finishes
-=======
-       :param wait_for_completion: if the operator should block until training job finishes
->>>>>>> 82f82820
        :type wait_for_completion: bool
        :param check_interval: if wait is set to be true, this is the time interval
        which the operator will check the status of the training job
