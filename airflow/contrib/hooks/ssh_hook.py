# -*- coding: utf-8 -*-
#
# Licensed to the Apache Software Foundation (ASF) under one
# or more contributor license agreements.  See the NOTICE file
# distributed with this work for additional information
# regarding copyright ownership.  The ASF licenses this file
# to you under the Apache License, Version 2.0 (the
# "License"); you may not use this file except in compliance
# with the License.  You may obtain a copy of the License at
#
#   http://www.apache.org/licenses/LICENSE-2.0
#
# Unless required by applicable law or agreed to in writing,
# software distributed under the License is distributed on an
# "AS IS" BASIS, WITHOUT WARRANTIES OR CONDITIONS OF ANY
# KIND, either express or implied.  See the License for the
# specific language governing permissions and limitations
# under the License.
"""Hook for SSH connections."""
import getpass
import os
import warnings
from io import StringIO
from typing import Optional

import paramiko
from paramiko.config import SSH_PORT
from sshtunnel import SSHTunnelForwarder

from airflow.exceptions import AirflowException
from airflow.hooks.base_hook import BaseHook


class SSHHook(BaseHook):
    """
    Hook for ssh remote execution using Paramiko.
    ref: https://github.com/paramiko/paramiko
    This hook also lets you create ssh tunnel and serve as basis for SFTP file transfer

    :param ssh_conn_id: connection id from airflow Connections from where all the required
        parameters can be fetched like username, password or key_file.
        Thought the priority is given to the param passed during init
    :type ssh_conn_id: str
    :param remote_host: remote host to connect
    :type remote_host: str
    :param username: username to connect to the remote_host
    :type username: str
    :param password: password of the username to connect to the remote_host
    :type password: str
    :param key_file: path to key file to use to connect to the remote_host
    :type key_file: str
    :param port: port of remote host to connect (Default is paramiko SSH_PORT)
    :type port: int
    :param timeout: timeout for the attempt to connect to the remote_host.
    :type timeout: int
    :param keepalive_interval: send a keepalive packet to remote host every
        keepalive_interval seconds
    :type keepalive_interval: int
    """

    def __init__(self,
                 ssh_conn_id=None,
                 remote_host=None,
                 username=None,
                 password=None,
                 key_file=None,
                 port=None,
                 timeout=10,
                 keepalive_interval=30
                 ):
        self.ssh_conn_id = ssh_conn_id
        self.remote_host = remote_host
        self.username = username
        self.password = password
        self.key_file = key_file
        self.pkey = None
        self.port = port
        self.timeout = timeout
        self.keepalive_interval = keepalive_interval

        # Default values, overridable from Connection
        self.compress = True
        self.no_host_key_check = True
        self.allow_host_key_change = False
        self.host_proxy = None

        # Placeholder for deprecated __enter__
        self.client = None

        # Use connection to override defaults
        if self.ssh_conn_id is not None:
            conn = self.get_connection(self.ssh_conn_id)
            if self.username is None:
                self.username = conn.login
            if self.password is None:
                self.password = conn.password
            if self.remote_host is None:
                self.remote_host = conn.host
            if self.port is None:
                self.port = conn.port
            if conn.extra is not None:
                extra_options = conn.extra_dejson
                if "key_file" in extra_options and self.key_file is None:
                    self.key_file = extra_options.get("key_file")

                private_key = extra_options.get('private_key')
                if private_key:
                    self.pkey = paramiko.RSAKey.from_private_key(StringIO(private_key))

                if "timeout" in extra_options:
                    self.timeout = int(extra_options["timeout"], 10)

                if "compress" in extra_options\
                        and str(extra_options["compress"]).lower() == 'false':
                    self.compress = False
                if "no_host_key_check" in extra_options\
                        and\
                        str(extra_options["no_host_key_check"]).lower() == 'false':
                    self.no_host_key_check = False
                if "allow_host_key_change" in extra_options\
                        and\
                        str(extra_options["allow_host_key_change"]).lower() == 'true':
                    self.allow_host_key_change = True
<<<<<<< HEAD
=======

        if self.pkey and self.key_file:
            raise AirflowException(
                "Params key_file and private_key both provided.  Must provide no more than one.")
>>>>>>> 4311c1f0

        if not self.remote_host:
            raise AirflowException("Missing required param: remote_host")

        # Auto detecting username values from system
        if not self.username:
            self.log.debug(
                "username to ssh to host: %s is not specified for connection id"
                " %s. Using system's default provided by getpass.getuser()",
                self.remote_host, self.ssh_conn_id
            )
            self.username = getpass.getuser()

        user_ssh_config_filename = os.path.expanduser('~/.ssh/config')
        if os.path.isfile(user_ssh_config_filename):
            ssh_conf = paramiko.SSHConfig()
            ssh_conf.parse(open(user_ssh_config_filename))
            host_info = ssh_conf.lookup(self.remote_host)
            if host_info and host_info.get('proxycommand'):
                self.host_proxy = paramiko.ProxyCommand(host_info.get('proxycommand'))

            if not (self.password or self.key_file):
                if host_info and host_info.get('identityfile'):
                    self.key_file = host_info.get('identityfile')[0]

        self.port = self.port or SSH_PORT

    def get_conn(self):
        """
        Opens a ssh connection to the remote host.

        :rtype: paramiko.client.SSHClient
        """

        self.log.debug('Creating SSH client for conn_id: %s', self.ssh_conn_id)
        client = paramiko.SSHClient()
<<<<<<< HEAD
=======

>>>>>>> 4311c1f0
        if not self.allow_host_key_change:
            self.log.warning('Remote Identification Change is not verified. '
                             'This wont protect against Man-In-The-Middle attacks')
            client.load_system_host_keys()
        if self.no_host_key_check:
            self.log.warning('No Host Key Verification. This wont protect '
                             'against Man-In-The-Middle attacks')
            # Default is RejectPolicy
            client.set_missing_host_key_policy(paramiko.AutoAddPolicy())
        connect_kwargs = dict(
            hostname=self.remote_host,
            username=self.username,
            timeout=self.timeout,
            compress=self.compress,
            port=self.port,
            sock=self.host_proxy
        )

        if self.password:
            password = self.password.strip()
            connect_kwargs.update(password=password)

        if self.pkey:
            connect_kwargs.update(pkey=self.pkey)

        if self.key_file:
            connect_kwargs.update(key_filename=self.key_file)

        client.connect(**connect_kwargs)

        if self.keepalive_interval:
            client.get_transport().set_keepalive(self.keepalive_interval)

        self.client = client
        return client

    def __enter__(self):
        warnings.warn('The contextmanager of SSHHook is deprecated.'
                      'Please use get_conn() as a contextmanager instead.'
                      'This method will be removed in Airflow 2.0',
                      category=DeprecationWarning)
        return self

    def __exit__(self, exc_type, exc_val, exc_tb):
        if self.client is not None:
            self.client.close()
            self.client = None

    def get_tunnel(self, remote_port, remote_host="localhost", local_port=None):
        """
        Creates a tunnel between two hosts. Like ssh -L <LOCAL_PORT>:host:<REMOTE_PORT>.

        :param remote_port: The remote port to create a tunnel to
        :type remote_port: int
        :param remote_host: The remote host to create a tunnel to (default localhost)
        :type remote_host: str
        :param local_port:  The local port to attach the tunnel to
        :type local_port: int

        :return: sshtunnel.SSHTunnelForwarder object
        """

        if local_port:
            local_bind_address = ('localhost', local_port)
        else:
            local_bind_address = ('localhost',)

        tunnel_kwargs = dict(
            ssh_port=self.port,
            ssh_username=self.username,
            ssh_pkey=self.key_file or self.pkey,
            ssh_proxy=self.host_proxy,
            local_bind_address=local_bind_address,
            remote_bind_address=(remote_host, remote_port),
            logger=self.log
        )

        if self.password:
            password = self.password.strip()
            tunnel_kwargs.update(
                ssh_password=password,
            )
        else:
            tunnel_kwargs.update(
                host_pkey_directories=[],
            )

        client = SSHTunnelForwarder(self.remote_host, **tunnel_kwargs)

        return client

    def create_tunnel(
        self,
        local_port: int,
        remote_port: Optional[int] = None,
        remote_host: str = "localhost"
    ) -> SSHTunnelForwarder:
        """
        Creates tunnel for SSH connection [Deprecated].

        :param local_port: local port number
        :param remote_port: remote port number
        :param remote_host: remote host
        :return:
        """
        warnings.warn('SSHHook.create_tunnel is deprecated, Please'
                      'use get_tunnel() instead. But please note that the'
                      'order of the parameters have changed'
                      'This method will be removed in Airflow 2.0',
                      category=DeprecationWarning)

        return self.get_tunnel(remote_port, remote_host, local_port)<|MERGE_RESOLUTION|>--- conflicted
+++ resolved
@@ -121,13 +121,10 @@
                         and\
                         str(extra_options["allow_host_key_change"]).lower() == 'true':
                     self.allow_host_key_change = True
-<<<<<<< HEAD
-=======
 
         if self.pkey and self.key_file:
             raise AirflowException(
                 "Params key_file and private_key both provided.  Must provide no more than one.")
->>>>>>> 4311c1f0
 
         if not self.remote_host:
             raise AirflowException("Missing required param: remote_host")
@@ -164,10 +161,7 @@
 
         self.log.debug('Creating SSH client for conn_id: %s', self.ssh_conn_id)
         client = paramiko.SSHClient()
-<<<<<<< HEAD
-=======
-
->>>>>>> 4311c1f0
+
         if not self.allow_host_key_change:
             self.log.warning('Remote Identification Change is not verified. '
                              'This wont protect against Man-In-The-Middle attacks')
