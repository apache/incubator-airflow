--- conflicted
+++ resolved
@@ -80,10 +80,7 @@
         # Default values, overridable from Connection
         self.compress = True
         self.no_host_key_check = True
-<<<<<<< HEAD
-=======
         self.allow_host_key_change = False
->>>>>>> cb8b2a1d
         self.host_proxy = None
 
         # Placeholder for deprecated __enter__
@@ -114,13 +111,10 @@
                         and\
                         str(extra_options["no_host_key_check"]).lower() == 'false':
                     self.no_host_key_check = False
-<<<<<<< HEAD
-=======
                 if "allow_host_key_change" in extra_options\
                         and\
                         str(extra_options["allow_host_key_change"]).lower() == 'true':
                     self.allow_host_key_change = True
->>>>>>> cb8b2a1d
 
         if not self.remote_host:
             raise AirflowException("Missing required param: remote_host")
@@ -157,10 +151,6 @@
 
         self.log.debug('Creating SSH client for conn_id: %s', self.ssh_conn_id)
         client = paramiko.SSHClient()
-<<<<<<< HEAD
-        client.load_system_host_keys()
-        if self.no_host_key_check:
-=======
         if not self.allow_host_key_change:
             self.log.warning('Remote Identification Change is not verified. '
                              'This wont protect against Man-In-The-Middle attacks')
@@ -168,7 +158,6 @@
         if self.no_host_key_check:
             self.log.warning('No Host Key Verification. This wont protect '
                              'against Man-In-The-Middle attacks')
->>>>>>> cb8b2a1d
             # Default is RejectPolicy
             client.set_missing_host_key_policy(paramiko.AutoAddPolicy())
 
