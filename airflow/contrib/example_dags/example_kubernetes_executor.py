# -*- coding: utf-8 -*-
#
# Licensed to the Apache Software Foundation (ASF) under one
# or more contributor license agreements.  See the NOTICE file
# distributed with this work for additional information
# regarding copyright ownership.  The ASF licenses this file
# to you under the Apache License, Version 2.0 (the
# "License"); you may not use this file except in compliance
# with the License.  You may obtain a copy of the License at
#
#   http://www.apache.org/licenses/LICENSE-2.0
#
# Unless required by applicable law or agreed to in writing,
# software distributed under the License is distributed on an
# "AS IS" BASIS, WITHOUT WARRANTIES OR CONDITIONS OF ANY
# KIND, either express or implied.  See the License for the
# specific language governing permissions and limitations
# under the License.
"""
This is an example dag for using the Kubernetes Executor.
"""
import os

import airflow
from airflow.models import DAG
from airflow.operators.python_operator import PythonOperator

args = {
    'owner': 'Airflow',
    'start_date': airflow.utils.dates.days_ago(2)
}

with DAG(
    dag_id='example_kubernetes_executor',
    default_args=args,
    schedule_interval=None
) as dag:

    affinity = {
        'podAntiAffinity': {
            'requiredDuringSchedulingIgnoredDuringExecution': [
                {
                    'topologyKey': 'kubernetes.io/hostname',
                    'labelSelector': {
                        'matchExpressions': [
                            {
                                'key': 'app',
                                'operator': 'In',
                                'values': ['airflow']
                            }
                        ]
                    }
                }
            ]
        }
    }

<<<<<<< HEAD
affinity = {
    'podAntiAffinity': {
        'requiredDuringSchedulingIgnoredDuringExecution': [
            {
                'topologyKey': 'kubernetes.io/hostname',
                'labelSelector': {
                    'matchExpressions': [
                        {
                            'key': 'app',
                            'operator': 'In',
                            'values': ['airflow']
                        }
                    ]
                }
            }
        ]
    }
}

tolerations = [{
    'key': 'dedicated',
    'operator': 'Equal',
    'value': 'airflow'
}]

=======
    tolerations = [{
        'key': 'dedicated',
        'operator': 'Equal',
        'value': 'airflow'
    }]
>>>>>>> 4311c1f0

    def print_stuff():  # pylint: disable=missing-docstring
        print("stuff!")

    def use_zip_binary():
        """
        Checks whether Zip is installed.

        :return: True if it is installed, False if not.
        :rtype: bool
        """
        return_code = os.system("zip")
        assert return_code == 0

    # You don't have to use any special KubernetesExecutor configuration if you don't want to
    start_task = PythonOperator(
        task_id="start_task",
        python_callable=print_stuff
    )

    # But you can if you want to
    one_task = PythonOperator(
        task_id="one_task",
        python_callable=print_stuff,
        executor_config={"KubernetesExecutor": {"image": "airflow/ci:latest"}}
    )

    # Use the zip binary, which is only found in this special docker image
    two_task = PythonOperator(
        task_id="two_task",
        python_callable=use_zip_binary,
        executor_config={"KubernetesExecutor": {"image": "airflow/ci_zip:latest"}}
    )

    # Limit resources on this operator/task with node affinity & tolerations
    three_task = PythonOperator(
        task_id="three_task",
        python_callable=print_stuff,
        executor_config={
            "KubernetesExecutor": {"request_memory": "128Mi",
                                   "limit_memory": "128Mi",
                                   "tolerations": tolerations,
                                   "affinity": affinity}}
    )

<<<<<<< HEAD
# Limit resources on this operator/task with node affinity & tolerations
three_task = PythonOperator(
    task_id="three_task", python_callable=print_stuff, dag=dag,
    executor_config={
        "KubernetesExecutor": {"request_memory": "128Mi",
                               "limit_memory": "128Mi",
                               "tolerations": tolerations,
                               "affinity": affinity}}
)
=======
    # Add arbitrary labels to worker pods
    four_task = PythonOperator(
        task_id="four_task",
        python_callable=print_stuff,
        executor_config={"KubernetesExecutor": {"labels": {"foo": "bar"}}}
    )
>>>>>>> 4311c1f0

    start_task >> [one_task, two_task, three_task, four_task]<|MERGE_RESOLUTION|>--- conflicted
+++ resolved
@@ -55,39 +55,11 @@
         }
     }
 
-<<<<<<< HEAD
-affinity = {
-    'podAntiAffinity': {
-        'requiredDuringSchedulingIgnoredDuringExecution': [
-            {
-                'topologyKey': 'kubernetes.io/hostname',
-                'labelSelector': {
-                    'matchExpressions': [
-                        {
-                            'key': 'app',
-                            'operator': 'In',
-                            'values': ['airflow']
-                        }
-                    ]
-                }
-            }
-        ]
-    }
-}
-
-tolerations = [{
-    'key': 'dedicated',
-    'operator': 'Equal',
-    'value': 'airflow'
-}]
-
-=======
     tolerations = [{
         'key': 'dedicated',
         'operator': 'Equal',
         'value': 'airflow'
     }]
->>>>>>> 4311c1f0
 
     def print_stuff():  # pylint: disable=missing-docstring
         print("stuff!")
@@ -133,23 +105,11 @@
                                    "affinity": affinity}}
     )
 
-<<<<<<< HEAD
-# Limit resources on this operator/task with node affinity & tolerations
-three_task = PythonOperator(
-    task_id="three_task", python_callable=print_stuff, dag=dag,
-    executor_config={
-        "KubernetesExecutor": {"request_memory": "128Mi",
-                               "limit_memory": "128Mi",
-                               "tolerations": tolerations,
-                               "affinity": affinity}}
-)
-=======
     # Add arbitrary labels to worker pods
     four_task = PythonOperator(
         task_id="four_task",
         python_callable=print_stuff,
         executor_config={"KubernetesExecutor": {"labels": {"foo": "bar"}}}
     )
->>>>>>> 4311c1f0
 
     start_task >> [one_task, two_task, three_task, four_task]