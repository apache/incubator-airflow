#
# Licensed to the Apache Software Foundation (ASF) under one
# or more contributor license agreements.  See the NOTICE file
# distributed with this work for additional information
# regarding copyright ownership.  The ASF licenses this file
# to you under the Apache License, Version 2.0 (the
# "License"); you may not use this file except in compliance
# with the License.  You may obtain a copy of the License at
#
#   http://www.apache.org/licenses/LICENSE-2.0
#
# Unless required by applicable law or agreed to in writing,
# software distributed under the License is distributed on an
# "AS IS" BASIS, WITHOUT WARRANTIES OR CONDITIONS OF ANY
# KIND, either express or implied.  See the License for the
# specific language governing permissions and limitations
# under the License.

from tempfile import NamedTemporaryFile

from airflow.models import BaseOperator
from airflow.providers.amazon.aws.hooks.s3 import S3Hook
from airflow.providers.ftp.hooks.ftp import FTPHook
from airflow.utils.decorators import apply_defaults


class S3ToFTPOperator(BaseOperator):
    """
    This operator enables the transferring of files from S3 to a FTP server.

<<<<<<< HEAD
=======
    :param ftp_conn_id: The ftp connection id. The name or identifier for
        establishing a connection to the FTP server.
    :type ftp_conn_id: str
    :param ftp_path: The ftp remote path. This is the specified file path for
        uploading file to the FTP server.
    :type ftp_path: str
>>>>>>> 116a8a0c
    :param s3_bucket: The targeted s3 bucket. This is the S3 bucket from
        where the file is downloaded.
    :type s3_bucket: str
    :param s3_key: The targeted s3 key. This is the specified file path for
        downloading the file from S3.
    :type s3_key: str
    :param ftp_path: The ftp remote path where the file will be stored, inclusive of filename.
    :type ftp_path: str
    :param ftp_conn_id: The ftp connection id. The name or identifier for
        establishing a connection to the FTP server.
    :type ftp_conn_id: str
    :param aws_conn_id: The AWS connection id. The name or identifier for
        establishing a connection to S3.
    :type aws_conn_id: str
    """

    template_fields = ('s3_bucket', 's3_key', 'ftp_path')

    @apply_defaults
    def __init__(
        self,
        *,
        s3_bucket,
        s3_key,
        ftp_path,
        ftp_conn_id='ftp_default',
        aws_conn_id='aws_default',
        **kwargs,
    ) -> None:
        super().__init__(**kwargs)
        self.s3_bucket = s3_bucket
        self.s3_key = s3_key
        self.ftp_path = ftp_path
        self.aws_conn_id = aws_conn_id
        self.ftp_conn_id = ftp_conn_id

    def execute(self, context):
        s3_hook = S3Hook(self.aws_conn_id)
        ftp_hook = FTPHook(ftp_conn_id=self.ftp_conn_id)

        s3_client = s3_hook.get_conn()

        with NamedTemporaryFile() as local_tmp_file:
            s3_client.download_file(self.s3_bucket, self.s3_key, local_tmp_file.name)
            ftp_hook.store_file(self.ftp_path, local_tmp_file.name)<|MERGE_RESOLUTION|>--- conflicted
+++ resolved
@@ -28,15 +28,9 @@
     """
     This operator enables the transferring of files from S3 to a FTP server.
 
-<<<<<<< HEAD
-=======
-    :param ftp_conn_id: The ftp connection id. The name or identifier for
-        establishing a connection to the FTP server.
-    :type ftp_conn_id: str
     :param ftp_path: The ftp remote path. This is the specified file path for
         uploading file to the FTP server.
     :type ftp_path: str
->>>>>>> 116a8a0c
     :param s3_bucket: The targeted s3 bucket. This is the S3 bucket from
         where the file is downloaded.
     :type s3_bucket: str
