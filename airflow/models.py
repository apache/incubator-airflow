--- conflicted
+++ resolved
@@ -914,17 +914,17 @@
         elif self.state == State.QUEUED and not include_queued:
             return False
         # is the task runnable and have its dependencies been met?
-        elif (self.state in State.runnable() and
-                  self.are_dependencies_met(
-                      ignore_depends_on_past=ignore_depends_on_past,
-                      flag_upstream_failed=flag_upstream_failed) and
-                  not self.is_superceded_by_future()):
+        elif (
+                self.state in State.runnable() and
+                self.are_dependencies_met(
+                    ignore_depends_on_past=ignore_depends_on_past,
+                    flag_upstream_failed=flag_upstream_failed) and
+                not self.is_superceded_by_future()):
             return True
         # anything else
         else:
             return False
 
-<<<<<<< HEAD
     @provide_session
     def is_superceded_by_future(self, session):
         if not self.task.only_run_latest:
@@ -943,8 +943,6 @@
         else:
             return False
 
-=======
->>>>>>> c2384cb4
     def is_premature(self):
         """
         Returns whether a task is in UP_FOR_RETRY state and its retry interval
@@ -2731,110 +2729,6 @@
                 l += task.subdag.subdags
         return l
 
-<<<<<<< HEAD
-    def get_active_runs(self):
-        """
-        Maintains and returns the currently active runs as a list of dates.
-
-        A run is considered a SUCCESS if all of its root tasks either succeeded
-        or were skipped.
-
-        A run is considered a FAILURE if any of its root tasks failed OR if
-        it is deadlocked, meaning no tasks can run.
-        """
-        TI = TaskInstance
-        session = settings.Session()
-        active_dates = []
-        active_runs = (
-            session.query(DagRun)
-            .filter(
-                DagRun.dag_id == self.dag_id,
-                DagRun.state == State.RUNNING)
-            .order_by(DagRun.execution_date)
-            .all())
-
-        task_instances = (
-            session
-            .query(TI)
-            .filter(
-                TI.dag_id == self.dag_id,
-                TI.task_id.in_(self.active_task_ids),
-                TI.execution_date.in_(r.execution_date for r in active_runs)
-            )
-            .all())
-
-        for ti in task_instances:
-            ti.task = self.get_task(ti.task_id)
-
-        # Runs are considered deadlocked if there are unfinished tasks but
-        # none of them can run. First we check across *all* dagruns in case
-        # there are depends_on_past relationships which could make individual
-        # dags look deadlocked incorrectly. Later we will check individual
-        # dagruns, as long as they don't have depends_on_past=True
-        all_deadlocked = (
-            # AND there are unfinished tasks...
-            any(ti.state in State.unfinished() for ti in task_instances) and
-            # AND none of them have dependencies met...
-            all(not ti.are_dependencies_met(session=session)
-                for ti in task_instances
-                if ti.state in State.unfinished()))
-
-        for run in active_runs:
-            self.logger.info("Checking state for {}".format(run))
-
-            tis = [
-                t for t in task_instances
-                if t.execution_date == run.execution_date
-            ]
-
-            if len(tis) == len(self.active_tasks):
-
-                # if any roots failed, the run failed
-                root_ids = [t.task_id for t in self.roots]
-                roots = [t for t in tis if t.task_id in root_ids]
-                if any(
-                        r.state in (State.FAILED,  State.UPSTREAM_FAILED)
-                        for r in roots):
-                    self.logger.info('Marking run {} failed'.format(run))
-                    run.state = State.FAILED
-
-                # if all roots succeeded, the run succeeded
-                elif all(
-                        r.state in (State.SUCCESS, State.FUTURE_SUCCEEDED, State.SKIPPED)
-                        for r in roots):
-                    self.logger.info('Marking run {} successful'.format(run))
-                    run.state = State.SUCCESS
-
-                # if *the individual dagrun* is deadlocked, the run failed
-                elif (
-                        # there are unfinished tasks
-                        any(t.state in State.unfinished() for t in tis) and
-                        # AND none of them depend on past
-                        all(not t.task.depends_on_past for t in tis
-                            if t.state in State.unfinished()) and
-                        # AND none of their dependencies are met
-                        all(not t.are_dependencies_met() for t in tis
-                            if t.state in State.unfinished())):
-                    self.logger.info(
-                        'Deadlock; marking run {} failed'.format(run))
-                    run.state = State.FAILED
-
-                # if *ALL* dagruns are deadlocked, the run failed
-                elif all_deadlocked:
-                    self.logger.info(
-                        'Deadlock; marking run {} failed'.format(run))
-                    run.state = State.FAILED
-
-                # finally, if the roots aren't done, the dag is still running
-                else:
-                    active_dates.append(run.execution_date)
-            else:
-                active_dates.append(run.execution_date)
-        session.commit()
-        return active_dates
-
-=======
->>>>>>> c2384cb4
     def resolve_template_files(self):
         for t in self.tasks:
             t.resolve_template_files()
