# -*- coding: utf-8 -*-
#
# Licensed to the Apache Software Foundation (ASF) under one
# or more contributor license agreements.  See the NOTICE file
# distributed with this work for additional information
# regarding copyright ownership.  The ASF licenses this file
# to you under the Apache License, Version 2.0 (the
# "License"); you may not use this file except in compliance
# with the License.  You may obtain a copy of the License at
#
#   http://www.apache.org/licenses/LICENSE-2.0
#
# Unless required by applicable law or agreed to in writing,
# software distributed under the License is distributed on an
# "AS IS" BASIS, WITHOUT WARRANTIES OR CONDITIONS OF ANY
# KIND, either express or implied.  See the License for the
# specific language governing permissions and limitations
# under the License.

import hashlib
import imp
import importlib
import os
import sys
import textwrap
import zipfile
from collections import namedtuple
from datetime import datetime, timedelta

from croniter import croniter, CroniterBadCronError, CroniterBadDateError, CroniterNotAlphaError
from sqlalchemy import or_

from airflow import settings
from airflow.configuration import conf
from airflow.dag.base_dag import BaseDagBag
from airflow.exceptions import AirflowDagCycleException
from airflow.executors import get_default_executor
from airflow.stats import Stats
from airflow.utils import timezone
from airflow.utils.dag_processing import list_py_file_paths, correct_maybe_zipped
from airflow.utils.db import provide_session
from airflow.utils.helpers import pprinttable
from airflow.utils.log.logging_mixin import LoggingMixin
from airflow.utils.state import State
from airflow.utils.timeout import timeout


class DagBag(BaseDagBag, LoggingMixin):
    """
    A dagbag is a collection of dags, parsed out of a folder tree and has high
    level configuration settings, like what database to use as a backend and
    what executor to use to fire off tasks. This makes it easier to run
    distinct environments for say production and development, tests, or for
    different teams or security profiles. What would have been system level
    settings are now dagbag level so that one system can run multiple,
    independent settings sets.

    :param dag_folder: the folder to scan to find DAGs
    :type dag_folder: unicode
    :param executor: the executor to use when executing task instances
        in this DagBag
    :param include_examples: whether to include the examples that ship
        with airflow or not
    :type include_examples: bool
    :param has_logged: an instance boolean that gets flipped from False to True after a
        file has been skipped. This is to prevent overloading the user with logging
        messages about skipped files. Therefore only once per DagBag is a file logged
        being skipped.
    """

    # static class variables to detetct dag cycle
    CYCLE_NEW = 0
    CYCLE_IN_PROGRESS = 1
    CYCLE_DONE = 2
    DAGBAG_IMPORT_TIMEOUT = conf.getint('core', 'DAGBAG_IMPORT_TIMEOUT')
    UNIT_TEST_MODE = conf.getboolean('core', 'UNIT_TEST_MODE')
    SCHEDULER_ZOMBIE_TASK_THRESHOLD = conf.getint('scheduler', 'scheduler_zombie_task_threshold')

    def __init__(
            self,
            dag_folder=None,
            executor=None,
            include_examples=conf.getboolean('core', 'LOAD_EXAMPLES'),
            safe_mode=conf.getboolean('core', 'DAG_DISCOVERY_SAFE_MODE')):

        # do not use default arg in signature, to fix import cycle on plugin load
        if executor is None:
            executor = get_default_executor()
        dag_folder = dag_folder or settings.DAGS_FOLDER
        self.log.info("Filling up the DagBag from %s", dag_folder)
        self.dag_folder = dag_folder
        self.dags = {}
        # the file's last modified timestamp when we last read it
        self.file_last_changed = {}
        self.executor = executor
        self.import_errors = {}
        self.has_logged = False

        self.collect_dags(
            dag_folder=dag_folder,
            include_examples=include_examples,
            safe_mode=safe_mode)

    def size(self):
        """
        :return: the amount of dags contained in this dagbag
        """
        return len(self.dags)

    @property
    def dag_ids(self):
        return self.dags.keys()

    def get_dag(self, dag_id):
        """
        Gets the DAG out of the dictionary, and refreshes it if expired
        """
        from airflow.models.dag import DagModel  # Avoid circular import

        # If asking for a known subdag, we want to refresh the parent
        root_dag_id = dag_id
        if dag_id in self.dags:
            dag = self.dags[dag_id]
            if dag.is_subdag:
                root_dag_id = dag.parent_dag.dag_id

        # If the dag corresponding to root_dag_id is absent or expired
        orm_dag = DagModel.get_current(root_dag_id)
        if orm_dag and (
                root_dag_id not in self.dags or
                (
                    orm_dag.last_expired and
                    dag.last_loaded < orm_dag.last_expired
                )
        ):
            # Reprocess source file
            found_dags = self.process_file(
                filepath=correct_maybe_zipped(orm_dag.fileloc), only_if_updated=False)

            # If the source file no longer exports `dag_id`, delete it from self.dags
            if found_dags and dag_id in [found_dag.dag_id for found_dag in found_dags]:
                return self.dags[dag_id]
            elif dag_id in self.dags:
                del self.dags[dag_id]
        return self.dags.get(dag_id)

    def process_file(self, filepath, only_if_updated=True, safe_mode=True):
        """
        Given a path to a python module or zip file, this method imports
        the module and look for dag objects within it.
        """
        from airflow.models.dag import DAG  # Avoid circular import

        found_dags = []

        # if the source file no longer exists in the DB or in the filesystem,
        # return an empty list
        # todo: raise exception?
        if filepath is None or not os.path.isfile(filepath):
            return found_dags

        try:
            # This failed before in what may have been a git sync
            # race condition
            file_last_changed_on_disk = datetime.fromtimestamp(os.path.getmtime(filepath))
            if only_if_updated \
                    and filepath in self.file_last_changed \
                    and file_last_changed_on_disk == self.file_last_changed[filepath]:
                return found_dags

        except Exception as e:
            self.log.exception(e)
            return found_dags

        mods = []
        is_zipfile = zipfile.is_zipfile(filepath)
        if not is_zipfile:
            if safe_mode:
                with open(filepath, 'rb') as file:
                    content = file.read()
                    if not all([s in content for s in (b'DAG', b'airflow')]):
                        self.file_last_changed[filepath] = file_last_changed_on_disk
                        # Don't want to spam user with skip messages
                        if not self.has_logged:
                            self.has_logged = True
                            self.log.info(
                                "File %s assumed to contain no DAGs. Skipping.",
                                filepath)
                        return found_dags

            self.log.debug("Importing %s", filepath)
            org_mod_name, _ = os.path.splitext(os.path.split(filepath)[-1])
            mod_name = ('unusual_prefix_' +
                        hashlib.sha1(filepath.encode('utf-8')).hexdigest() +
                        '_' + org_mod_name)

            if mod_name in sys.modules:
                del sys.modules[mod_name]

<<<<<<< HEAD
            with timeout(self.DAGBAG_IMPORT_TIMEOUT):
=======
            with timeout(conf.getint('core', "DAGBAG_IMPORT_TIMEOUT")):
>>>>>>> c9e2d04f
                try:
                    m = imp.load_source(mod_name, filepath)
                    mods.append(m)
                except Exception as e:
                    self.log.exception("Failed to import: %s", filepath)
                    self.import_errors[filepath] = str(e)
                    self.file_last_changed[filepath] = file_last_changed_on_disk

        else:
            zip_file = zipfile.ZipFile(filepath)
            for mod in zip_file.infolist():
                head, _ = os.path.split(mod.filename)
                mod_name, ext = os.path.splitext(mod.filename)
                if not head and (ext == '.py' or ext == '.pyc'):
                    if mod_name == '__init__':
                        self.log.warning("Found __init__.%s at root of %s", ext, filepath)
                    if safe_mode:
                        with zip_file.open(mod.filename) as zf:
                            self.log.debug("Reading %s from %s", mod.filename, filepath)
                            content = zf.read()
                            if not all([s in content for s in (b'DAG', b'airflow')]):
                                self.file_last_changed[filepath] = (
                                    file_last_changed_on_disk)
                                # todo: create ignore list
                                # Don't want to spam user with skip messages
                                if not self.has_logged:
                                    self.has_logged = True
                                    self.log.info(
                                        "File %s assumed to contain no DAGs. Skipping.",
                                        filepath)

                    if mod_name in sys.modules:
                        del sys.modules[mod_name]

                    try:
                        sys.path.insert(0, filepath)
                        m = importlib.import_module(mod_name)
                        mods.append(m)
                    except Exception as e:
                        self.log.exception("Failed to import: %s", filepath)
                        self.import_errors[filepath] = str(e)
                        self.file_last_changed[filepath] = file_last_changed_on_disk

        for m in mods:
            for dag in list(m.__dict__.values()):
                if isinstance(dag, DAG):
                    if not dag.full_filepath:
                        dag.full_filepath = filepath
                        if dag.fileloc != filepath and not is_zipfile:
                            dag.fileloc = filepath
                    try:
                        dag.is_subdag = False
                        self.bag_dag(dag, parent_dag=dag, root_dag=dag)
                        if isinstance(dag._schedule_interval, str):
                            croniter(dag._schedule_interval)
                        found_dags.append(dag)
                        found_dags += dag.subdags
                    except (CroniterBadCronError,
                            CroniterBadDateError,
                            CroniterNotAlphaError) as cron_e:
                        self.log.exception("Failed to bag_dag: %s", dag.full_filepath)
                        self.import_errors[dag.full_filepath] = \
                            "Invalid Cron expression: " + str(cron_e)
                        self.file_last_changed[dag.full_filepath] = \
                            file_last_changed_on_disk
                    except AirflowDagCycleException as cycle_exception:
                        self.log.exception("Failed to bag_dag: %s", dag.full_filepath)
                        self.import_errors[dag.full_filepath] = str(cycle_exception)
                        self.file_last_changed[dag.full_filepath] = \
                            file_last_changed_on_disk

        self.file_last_changed[filepath] = file_last_changed_on_disk
        return found_dags

    @provide_session
    def kill_zombies(self, session=None):
        """
        Fail zombie tasks, which are tasks that haven't
        had a heartbeat for too long, in the current DagBag.

        :param session: DB session.
        :type session: sqlalchemy.orm.session.Session
        """
        # Avoid circular import
        from airflow.models.taskinstance import TaskInstance as TI
        from airflow.jobs import LocalTaskJob as LJ

        # How many seconds do we wait for tasks to heartbeat before mark them as zombies.
<<<<<<< HEAD
        limit_dttm = timezone.utcnow() - timedelta(seconds=self.SCHEDULER_ZOMBIE_TASK_THRESHOLD)
=======
        zombie_threshold_secs = (
            conf.getint('scheduler', 'scheduler_zombie_task_threshold'))
        limit_dttm = timezone.utcnow() - timedelta(
            seconds=zombie_threshold_secs)
>>>>>>> c9e2d04f
        self.log.debug("Failing jobs without heartbeat after %s", limit_dttm)

        tis = (
            session.query(TI)
            .join(LJ, TI.job_id == LJ.id)
            .filter(TI.state == State.RUNNING)
            .filter(TI.dag_id.in_(self.dags))
            .filter(
                or_(
                    LJ.state != State.RUNNING,
                    LJ.latest_heartbeat < limit_dttm,
                )
            ).all()
        )
        for ti in tis:
            self.log.info("Detected zombie job with dag_id %s, task_id %s, and execution date %s",
                          ti.dag_id, ti.task_id, ti.execution_date.isoformat())
<<<<<<< HEAD
            ti.test_mode = self.UNIT_TEST_MODE
=======
            ti.test_mode = conf.getboolean('core', 'unit_test_mode')
>>>>>>> c9e2d04f
            ti.task = self.dags[ti.dag_id].get_task(ti.task_id)
            ti.handle_failure("{} detected as zombie".format(ti),
                              ti.test_mode, ti.get_template_context())
            self.log.info('Marked zombie job %s as %s', ti, ti.state)
            Stats.incr('zombies_killed')
        session.commit()

    def bag_dag(self, dag, parent_dag, root_dag):
        """
        Adds the DAG into the bag, recurses into sub dags.
        Throws AirflowDagCycleException if a cycle is detected in this dag or its subdags
        """

        dag.test_cycle()  # throws if a task cycle is found

        dag.resolve_template_files()
        dag.last_loaded = timezone.utcnow()

        for task in dag.tasks:
            settings.policy(task)

        subdags = dag.subdags

        try:
            for subdag in subdags:
                subdag.full_filepath = dag.full_filepath
                subdag.parent_dag = dag
                subdag.is_subdag = True
                self.bag_dag(subdag, parent_dag=dag, root_dag=root_dag)

            self.dags[dag.dag_id] = dag
            self.log.debug('Loaded DAG %s', dag)
        except AirflowDagCycleException as cycle_exception:
            # There was an error in bagging the dag. Remove it from the list of dags
            self.log.exception('Exception bagging dag: %s', dag.dag_id)
            # Only necessary at the root level since DAG.subdags automatically
            # performs DFS to search through all subdags
            if dag == root_dag:
                for subdag in subdags:
                    if subdag.dag_id in self.dags:
                        del self.dags[subdag.dag_id]
            raise cycle_exception

    def collect_dags(
            self,
            dag_folder=None,
            only_if_updated=True,
            include_examples=conf.getboolean('core', 'LOAD_EXAMPLES'),
            safe_mode=conf.getboolean('core', 'DAG_DISCOVERY_SAFE_MODE')):
        """
        Given a file path or a folder, this method looks for python modules,
        imports them and adds them to the dagbag collection.

        Note that if a ``.airflowignore`` file is found while processing
        the directory, it will behave much like a ``.gitignore``,
        ignoring files that match any of the regex patterns specified
        in the file.

        **Note**: The patterns in .airflowignore are treated as
        un-anchored regexes, not shell-like glob patterns.
        """
        start_dttm = timezone.utcnow()
        dag_folder = dag_folder or self.dag_folder
        # Used to store stats around DagBag processing
        stats = []
        FileLoadStat = namedtuple(
            'FileLoadStat', "file duration dag_num task_num dags")

        dag_folder = correct_maybe_zipped(dag_folder)

        for filepath in list_py_file_paths(dag_folder, safe_mode=safe_mode,
                                           include_examples=include_examples):
            try:
                ts = timezone.utcnow()
                found_dags = self.process_file(
                    filepath, only_if_updated=only_if_updated,
                    safe_mode=safe_mode)
                dag_ids = [dag.dag_id for dag in found_dags]
                dag_id_names = str(dag_ids)

                td = timezone.utcnow() - ts
                td = td.total_seconds() + (
                    float(td.microseconds) / 1000000)
                stats.append(FileLoadStat(
                    filepath.replace(dag_folder, ''),
                    td,
                    len(found_dags),
                    sum([len(dag.tasks) for dag in found_dags]),
                    dag_id_names,
                ))
            except Exception as e:
                self.log.exception(e)
        Stats.gauge(
            'collect_dags', (timezone.utcnow() - start_dttm).total_seconds(), 1)
        Stats.gauge(
            'dagbag_size', len(self.dags), 1)
        Stats.gauge(
            'dagbag_import_errors', len(self.import_errors), 1)
        self.dagbag_stats = sorted(
            stats, key=lambda x: x.duration, reverse=True)
        for file_stat in self.dagbag_stats:
            # file_stat.file similar format: /subdir/dag_name.py
            filename = file_stat.file.split('/')[-1].replace('.py', '')
            Stats.timing('dag.loading-duration.{}'.
                         format(filename),
                         file_stat.duration)

    def dagbag_report(self):
        """Prints a report around DagBag loading stats"""
        report = textwrap.dedent("""\n
        -------------------------------------------------------------------
        DagBag loading stats for {dag_folder}
        -------------------------------------------------------------------
        Number of DAGs: {dag_num}
        Total task number: {task_num}
        DagBag parsing time: {duration}
        {table}
        """)
        stats = self.dagbag_stats
        return report.format(
            dag_folder=self.dag_folder,
            duration=sum([o.duration for o in stats]),
            dag_num=sum([o.dag_num for o in stats]),
            task_num=sum([o.task_num for o in stats]),
            table=pprinttable(stats),
        )<|MERGE_RESOLUTION|>--- conflicted
+++ resolved
@@ -197,11 +197,7 @@
             if mod_name in sys.modules:
                 del sys.modules[mod_name]
 
-<<<<<<< HEAD
             with timeout(self.DAGBAG_IMPORT_TIMEOUT):
-=======
-            with timeout(conf.getint('core', "DAGBAG_IMPORT_TIMEOUT")):
->>>>>>> c9e2d04f
                 try:
                     m = imp.load_source(mod_name, filepath)
                     mods.append(m)
@@ -290,14 +286,7 @@
         from airflow.jobs import LocalTaskJob as LJ
 
         # How many seconds do we wait for tasks to heartbeat before mark them as zombies.
-<<<<<<< HEAD
         limit_dttm = timezone.utcnow() - timedelta(seconds=self.SCHEDULER_ZOMBIE_TASK_THRESHOLD)
-=======
-        zombie_threshold_secs = (
-            conf.getint('scheduler', 'scheduler_zombie_task_threshold'))
-        limit_dttm = timezone.utcnow() - timedelta(
-            seconds=zombie_threshold_secs)
->>>>>>> c9e2d04f
         self.log.debug("Failing jobs without heartbeat after %s", limit_dttm)
 
         tis = (
@@ -315,11 +304,7 @@
         for ti in tis:
             self.log.info("Detected zombie job with dag_id %s, task_id %s, and execution date %s",
                           ti.dag_id, ti.task_id, ti.execution_date.isoformat())
-<<<<<<< HEAD
             ti.test_mode = self.UNIT_TEST_MODE
-=======
-            ti.test_mode = conf.getboolean('core', 'unit_test_mode')
->>>>>>> c9e2d04f
             ti.task = self.dags[ti.dag_id].get_task(ti.task_id)
             ti.handle_failure("{} detected as zombie".format(ti),
                               ti.test_mode, ti.get_template_context())
