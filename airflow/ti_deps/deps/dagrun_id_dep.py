--- conflicted
+++ resolved
@@ -47,11 +47,7 @@
         """
         dagrun = ti.get_dagrun(session)
 
-<<<<<<< HEAD
-        if not dagrun or not dagrun.run_id or not match(BackfillJob.ID_PREFIX + '.*', dagrun.run_id):
-=======
-        if not dagrun.run_id or not match(DagRunType.BACKFILL_JOB.value + '.*', dagrun.run_id):
->>>>>>> cc562ddf
+        if not dagrun or not dagrun.run_id or not match(DagRunType.BACKFILL_JOB.value + '.*', dagrun.run_id):
             yield self._passing_status(
                 reason=f"Task's DagRun run_id is either NULL "
                        f"or doesn't start with {DagRunType.BACKFILL_JOB.value}")
