--- conflicted
+++ resolved
@@ -18,8 +18,4 @@
 # under the License.
 #
 
-<<<<<<< HEAD
-version = '2.0.0.dev0+incubating'
-=======
-version = '1.10.2'
->>>>>>> cb8b2a1d
+version = '1.10.2'