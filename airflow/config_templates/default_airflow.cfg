# -*- coding: utf-8 -*-
#
# Licensed to the Apache Software Foundation (ASF) under one
# or more contributor license agreements.  See the NOTICE file
# distributed with this work for additional information
# regarding copyright ownership.  The ASF licenses this file
# to you under the Apache License, Version 2.0 (the
# "License"); you may not use this file except in compliance
# with the License.  You may obtain a copy of the License at
#
#   http://www.apache.org/licenses/LICENSE-2.0
#
# Unless required by applicable law or agreed to in writing,
# software distributed under the License is distributed on an
# "AS IS" BASIS, WITHOUT WARRANTIES OR CONDITIONS OF ANY
# KIND, either express or implied.  See the License for the
# specific language governing permissions and limitations
# under the License.


# This is the template for Airflow's default configuration. When Airflow is
# imported, it looks for a configuration file at $AIRFLOW_HOME/airflow.cfg. If
# it doesn't exist, Airflow uses this template to generate it by replacing
# variables in curly braces with their global values from configuration.py.

# Users should not modify this file; they should customize the generated
# airflow.cfg instead.


# ----------------------- TEMPLATE BEGINS HERE -----------------------

[core]
# The home folder for airflow, default is ~/airflow
airflow_home = {AIRFLOW_HOME}

# The folder where your airflow pipelines live, most likely a
# subfolder in a code repository
# This path must be absolute
dags_folder = {AIRFLOW_HOME}/dags

# The folder where airflow should store its log files
# This path must be absolute
base_log_folder = {AIRFLOW_HOME}/logs

# Airflow can store logs remotely in AWS S3, Google Cloud Storage or Elastic Search.
# Users must supply an Airflow connection id that provides access to the storage
# location. If remote_logging is set to true, see UPDATING.md for additional
# configuration requirements.
remote_logging = False
remote_log_conn_id =
remote_base_log_folder =
encrypt_s3_logs = False

# Logging level
logging_level = INFO
fab_logging_level = WARN

# Logging class
# Specify the class that will specify the logging configuration
# This class has to be on the python classpath
# logging_config_class = my.path.default_local_settings.LOGGING_CONFIG
logging_config_class =

# Log format
log_format = [%%(asctime)s] {{%%(filename)s:%%(lineno)d}} %%(levelname)s - %%(message)s
simple_log_format = %%(asctime)s %%(levelname)s - %%(message)s

# Log filename format
log_filename_template = {{{{ ti.dag_id }}}}/{{{{ ti.task_id }}}}/{{{{ ts }}}}/{{{{ try_number }}}}.log
log_processor_filename_template = {{{{ filename }}}}.log
dag_processor_manager_log_location = {AIRFLOW_HOME}/logs/dag_processor_manager/dag_processor_manager.log

# Hostname by providing a path to a callable, which will resolve the hostname
hostname_callable = socket:getfqdn

# Default timezone in case supplied date times are naive
# can be utc (default), system, or any IANA timezone string (e.g. Europe/Amsterdam)
default_timezone = utc

# The executor class that airflow should use. Choices include
# SequentialExecutor, LocalExecutor, CeleryExecutor, DaskExecutor
executor = SequentialExecutor

# The SqlAlchemy connection string to the metadata database.
# SqlAlchemy supports many different database engine, more information
# their website
sql_alchemy_conn = sqlite:///{AIRFLOW_HOME}/airflow.db

# The encoding for the databases
sql_engine_encoding = utf-8

# If SqlAlchemy should pool database connections.
sql_alchemy_pool_enabled = True

# The SqlAlchemy pool size is the maximum number of database connections
# in the pool. 0 indicates no limit.
sql_alchemy_pool_size = 5

# The SqlAlchemy pool recycle is the number of seconds a connection
# can be idle in the pool before it is invalidated. This config does
# not apply to sqlite. If the number of DB connections is ever exceeded,
# a lower config value will allow the system to recover faster.
sql_alchemy_pool_recycle = 1800

# How many seconds to retry re-establishing a DB connection after
# disconnects. Setting this to 0 disables retries.
sql_alchemy_reconnect_timeout = 300

# The schema to use for the metadata database
# SqlAlchemy supports databases with the concept of multiple schemas.
sql_alchemy_schema =

# The amount of parallelism as a setting to the executor. This defines
# the max number of task instances that should run simultaneously
# on this airflow installation
parallelism = 32

# The number of task instances allowed to run concurrently by the scheduler
dag_concurrency = 16

# Are DAGs paused by default at creation
dags_are_paused_at_creation = True

# When not using pools, tasks are run in the "default pool",
# whose size is guided by this config element
non_pooled_task_slot_count = 128

# The maximum number of active DAG runs per DAG
max_active_runs_per_dag = 16

# Whether to load the examples that ship with Airflow. It's good to
# get started, but you probably want to set this to False in a production
# environment
load_examples = True

# Where your Airflow plugins are stored
plugins_folder = {AIRFLOW_HOME}/plugins

# Secret key to save connection passwords in the db
fernet_key = {FERNET_KEY}

# Whether to disable pickling dags
donot_pickle = False

# How long before timing out a python file import while filling the DagBag
dagbag_import_timeout = 30

# The class to use for running task instances in a subprocess
task_runner = StandardTaskRunner

# If set, tasks without a `run_as_user` argument will be run with this user
# Can be used to de-elevate a sudo user running Airflow when executing tasks
default_impersonation =

# What security module to use (for example kerberos):
security =

# If set to False enables some unsecure features like Charts and Ad Hoc Queries.
# In 2.0 will default to True.
secure_mode = False

# Turn unit test mode on (overwrites many configuration options with test
# values at runtime)
unit_test_mode = False

# Name of handler to read task instance logs.
# Default to use task handler.
task_log_reader = task

# Whether to enable pickling for xcom (note that this is insecure and allows for
# RCE exploits). This will be deprecated in Airflow 2.0 (be forced to False).
enable_xcom_pickling = True

# When a task is killed forcefully, this is the amount of time in seconds that
# it has to cleanup after it is sent a SIGTERM, before it is SIGKILLED
killed_task_cleanup_time = 60

# Whether to override params with dag_run.conf. If you pass some key-value pairs through `airflow backfill -c` or
# `airflow trigger_dag -c`, the key-value pairs will override the existing ones in params.
dag_run_conf_overrides_params = False

# Worker initialisation check to validate Metadata Database connection
worker_precheck = False

[cli]
# In what way should the cli access the API. The LocalClient will use the
# database directly, while the json_client will use the api running on the
# webserver
api_client = airflow.api.client.local_client

# If you set web_server_url_prefix, do NOT forget to append it here, ex:
# endpoint_url = http://localhost:8080/myroot
# So api will look like: http://localhost:8080/myroot/api/experimental/...
endpoint_url = http://localhost:8080

[api]
# How to authenticate users of the API
auth_backend = airflow.api.auth.backend.default

[lineage]
# what lineage backend to use
backend =

[atlas]
sasl_enabled = False
host =
port = 21000
username =
password =

[operators]
# The default owner assigned to each new operator, unless
# provided explicitly or passed via `default_args`
default_owner = airflow
default_cpus = 1
default_ram = 512
default_disk = 512
default_gpus = 0

[hive]
# Default mapreduce queue for HiveOperator tasks
default_hive_mapred_queue =
# Template for mapred_job_name in HiveOperator, supports the following named parameters:
# hostname, dag_id, task_id, execution_date
mapred_job_name_template = Airflow HiveOperator task for {{hostname}}.{{dag_id}}.{{task_id}}.{{execution_date}}

[webserver]
# The base url of your website as airflow cannot guess what domain or
# cname you are using. This is used in automated emails that
# airflow sends to point links to the right web server
base_url = http://localhost:8080

# The ip specified when starting the web server
web_server_host = 0.0.0.0

# The port on which to run the web server
web_server_port = 8080

# Paths to the SSL certificate and key for the web server. When both are
# provided SSL will be enabled. This does not change the web server port.
web_server_ssl_cert =
web_server_ssl_key =

# Number of seconds the webserver waits before killing gunicorn master that doesn't respond
web_server_master_timeout = 120

# Number of seconds the gunicorn webserver waits before timing out on a worker
web_server_worker_timeout = 120

# Number of workers to refresh at a time. When set to 0, worker refresh is
# disabled. When nonzero, airflow periodically refreshes webserver workers by
# bringing up new ones and killing old ones.
worker_refresh_batch_size = 1

# Number of seconds to wait before refreshing a batch of workers.
worker_refresh_interval = 30

# Secret key used to run your flask app
# It should be as random as possible
secret_key = {SECRET_KEY}

# Number of workers to run the Gunicorn web server
workers = 4

# The worker class gunicorn should use. Choices include
# sync (default), eventlet, gevent
worker_class = sync

# Log files for the gunicorn webserver. '-' means log to stderr.
access_logfile = -
error_logfile = -

# Expose the configuration file in the web server
# This is only applicable for the flask-admin based web UI (non FAB-based).
# In the FAB-based web UI with RBAC feature,
# access to configuration is controlled by role permissions.
expose_config = False

# Set to true to turn on authentication:
# https://airflow.incubator.apache.org/security.html#web-authentication
authenticate = False

# Filter the list of dags by owner name (requires authentication to be enabled)
filter_by_owner = False

# Filtering mode. Choices include user (default) and ldapgroup.
# Ldap group filtering requires using the ldap backend
#
# Note that the ldap server needs the "memberOf" overlay to be set up
# in order to user the ldapgroup mode.
owner_mode = user

# Default DAG view.  Valid values are:
# tree, graph, duration, gantt, landing_times
dag_default_view = tree

# Default DAG orientation. Valid values are:
# LR (Left->Right), TB (Top->Bottom), RL (Right->Left), BT (Bottom->Top)
dag_orientation = LR

# Puts the webserver in demonstration mode; blurs the names of Operators for
# privacy.
demo_mode = False

# The amount of time (in secs) webserver will wait for initial handshake
# while fetching logs from other worker machine
log_fetch_timeout_sec = 5

# By default, the webserver shows paused DAGs. Flip this to hide paused
# DAGs by default
hide_paused_dags_by_default = False

# Consistent page size across all listing views in the UI
page_size = 100

# Use FAB-based webserver with RBAC feature
rbac = False

# Define the color of navigation bar
navbar_color = #007A87

# Default dagrun to show in UI
default_dag_run_display_number = 25

# Enable werkzeug `ProxyFix` middleware
enable_proxy_fix = False


[email]
email_backend = airflow.utils.email.send_email_smtp


[smtp]
# If you want airflow to send emails on retries, failure, and you want to use
# the airflow.utils.email.send_email_smtp function, you have to configure an
# smtp server here
smtp_host = localhost
smtp_starttls = True
smtp_ssl = False
# Uncomment and set the user/pass settings if you want to use SMTP AUTH
# smtp_user = airflow
# smtp_password = airflow
smtp_port = 25
smtp_mail_from = airflow@example.com


[celery]
# This section only applies if you are using the CeleryExecutor in
# [core] section above

# The app name that will be used by celery
celery_app_name = airflow.executors.celery_executor

# The concurrency that will be used when starting workers with the
# "airflow worker" command. This defines the number of task instances that
# a worker will take, so size up your workers based on the resources on
# your worker box and the nature of your tasks
worker_concurrency = 16

# The minimum and maximum concurrency that will be used when starting workers with the
# "airflow worker" command. Pick these numbers based on resources on
# worker box and the nature of the task. If autoscale option is available worker_concurrency
# will be ignored.
# http://docs.celeryproject.org/en/latest/reference/celery.bin.worker.html#cmdoption-celery-worker-autoscale
# worker_autoscale = 12,16

# When you start an airflow worker, airflow starts a tiny web server
# subprocess to serve the workers local log files to the airflow main
# web server, who then builds pages and sends them to users. This defines
# the port on which the logs are served. It needs to be unused, and open
# visible from the main web server to connect into the workers.
worker_log_server_port = 8793

# The Celery broker URL. Celery supports RabbitMQ, Redis and experimentally
# a sqlalchemy database. Refer to the Celery documentation for more
# information.
# http://docs.celeryproject.org/en/latest/userguide/configuration.html#broker-settings
broker_url = sqla+mysql://airflow:airflow@localhost:3306/airflow

# The Celery result_backend. When a job finishes, it needs to update the
# metadata of the job. Therefore it will post a message on a message bus,
# or insert it into a database (depending of the backend)
# This status is used by the scheduler to update the state of the task
# The use of a database is highly recommended
# http://docs.celeryproject.org/en/latest/userguide/configuration.html#task-result-backend-settings
result_backend = db+mysql://airflow:airflow@localhost:3306/airflow

# Celery Flower is a sweet UI for Celery. Airflow has a shortcut to start
# it `airflow flower`. This defines the IP that Celery Flower runs on
flower_host = 0.0.0.0

# The root URL for Flower
# Ex: flower_url_prefix = /flower
flower_url_prefix =

# This defines the port that Celery Flower runs on
flower_port = 5555

# Securing Flower with Basic Authentication
# Accepts user:password pairs separated by a comma
# Example: flower_basic_auth = user1:password1,user2:password2
flower_basic_auth =

# Default queue that tasks get assigned to and that worker listen on.
default_queue = default

# How many processes CeleryExecutor uses to sync task state.
# 0 means to use max(1, number of cores - 1) processes.
sync_parallelism = 0

# Import path for celery configuration options
celery_config_options = airflow.config_templates.default_celery.DEFAULT_CELERY_CONFIG

# In case of using SSL
ssl_active = False
ssl_key =
ssl_cert =
ssl_cacert =

[celery_broker_transport_options]
# This section is for specifying options which can be passed to the
# underlying celery broker transport.  See:
# http://docs.celeryproject.org/en/latest/userguide/configuration.html#std:setting-broker_transport_options

# The visibility timeout defines the number of seconds to wait for the worker
# to acknowledge the task before the message is redelivered to another worker.
# Make sure to increase the visibility timeout to match the time of the longest
# ETA you're planning to use.
#
# visibility_timeout is only supported for Redis and SQS celery brokers.
# See:
#   http://docs.celeryproject.org/en/master/userguide/configuration.html#std:setting-broker_transport_options
#
#visibility_timeout = 21600

[dask]
# This section only applies if you are using the DaskExecutor in
# [core] section above

# The IP address and port of the Dask cluster's scheduler.
cluster_address = 127.0.0.1:8786
# TLS/ SSL settings to access a secured Dask scheduler.
tls_ca =
tls_cert =
tls_key =


[scheduler]
# Task instances listen for external kill signal (when you clear tasks
# from the CLI or the UI), this defines the frequency at which they should
# listen (in seconds).
job_heartbeat_sec = 5

# The scheduler constantly tries to trigger new tasks (look at the
# scheduler section in the docs for more information). This defines
# how often the scheduler should run (in seconds).
scheduler_heartbeat_sec = 5

# after how much time should the scheduler terminate in seconds
# -1 indicates to run continuously (see also num_runs)
run_duration = -1

# after how much time (seconds) a new DAGs should be picked up from the filesystem
min_file_process_interval = 0

# How often (in seconds) to scan the DAGs directory for new files. Default to 5 minutes.
dag_dir_list_interval = 300

# How often should stats be printed to the logs
print_stats_interval = 30

child_process_log_directory = {AIRFLOW_HOME}/logs/scheduler

# Local task jobs periodically heartbeat to the DB. If the job has
# not heartbeat in this many seconds, the scheduler will mark the
# associated task instance as failed and will re-schedule the task.
scheduler_zombie_task_threshold = 300

# Turn off scheduler catchup by setting this to False.
# Default behavior is unchanged and
# Command Line Backfills still work, but the scheduler
# will not do scheduler catchup if this is False,
# however it can be set on a per DAG basis in the
# DAG definition (catchup)
catchup_by_default = True

# This changes the batch size of queries in the scheduling main loop.
# If this is too high, SQL query performance may be impacted by one
# or more of the following:
#  - reversion to full table scan
#  - complexity of query predicate
#  - excessive locking
#
# Additionally, you may hit the maximum allowable query length for your db.
#
# Set this to 0 for no limit (not advised)
max_tis_per_query = 512

# Statsd (https://github.com/etsy/statsd) integration settings
statsd_on = False
statsd_host = localhost
statsd_port = 8125
statsd_prefix = airflow

# The scheduler can run multiple threads in parallel to schedule dags.
# This defines how many threads will run.
max_threads = 2

authenticate = False

# Turn off scheduler use of cron intervals by setting this to False.
# DAGs submitted manually in the web UI or with trigger_dag will still run.
use_job_schedule = True

[ldap]
# set this to ldaps://<your.ldap.server>:<port>
uri =
user_filter = objectClass=*
user_name_attr = uid
group_member_attr = memberOf
superuser_filter =
data_profiler_filter =
bind_user = cn=Manager,dc=example,dc=com
bind_password = insecure
basedn = dc=example,dc=com
cacert = /etc/ca/ldap_ca.crt
search_scope = LEVEL

[mesos]
# Mesos master address which MesosExecutor will connect to.
master = localhost:5050

# The framework name which Airflow scheduler will register itself as on mesos
framework_name = Airflow

# Number of cpu cores required for running one task instance using
# 'airflow run <dag_id> <task_id> <execution_date> --local -p <pickle_id>'
# command on a mesos slave
task_cpu = 1

# Memory in MB required for running one task instance using
# 'airflow run <dag_id> <task_id> <execution_date> --local -p <pickle_id>'
# command on a mesos slave
task_memory = 256

# Enable framework checkpointing for mesos
# See http://mesos.apache.org/documentation/latest/slave-recovery/
checkpoint = False

# Failover timeout in milliseconds.
# When checkpointing is enabled and this option is set, Mesos waits
# until the configured timeout for
# the MesosExecutor framework to re-register after a failover. Mesos
# shuts down running tasks if the
# MesosExecutor framework fails to re-register within this timeframe.
# failover_timeout = 604800

# Enable framework authentication for mesos
# See http://mesos.apache.org/documentation/latest/configuration/
authenticate = False

# Mesos credentials, if authentication is enabled
# default_principal = admin
# default_secret = admin

# Optional Docker Image to run on slave before running the command
# This image should be accessible from mesos slave i.e mesos slave
# should be able to pull this docker image before executing the command.
# docker_image_slave = puckel/docker-airflow

[kerberos]
ccache = /tmp/airflow_krb5_ccache
# gets augmented with fqdn
principal = airflow
reinit_frequency = 3600
kinit_path = kinit
keytab = airflow.keytab


[github_enterprise]
api_rev = v3

[admin]
# UI to hide sensitive variable fields when set to True
hide_sensitive_variable_fields = True

[elasticsearch]
elasticsearch_host =
elasticsearch_log_id_template = {{dag_id}}-{{task_id}}-{{execution_date}}-{{try_number}}
elasticsearch_end_of_log_mark = end_of_log

[kubernetes]
# The repository, tag and imagePullPolicy of the Kubernetes Image for the Worker to Run
worker_container_repository =
worker_container_tag =
worker_container_image_pull_policy = IfNotPresent
worker_dags_folder =

# If True (default), worker pods will be deleted upon termination
delete_worker_pods = True

# The Kubernetes namespace where airflow workers should be created. Defaults to `default`
namespace = default

# The name of the Kubernetes ConfigMap Containing the Airflow Configuration (this file)
airflow_configmap =

<<<<<<< HEAD
# For docker image already contains DAGs, this is set to `True`, and the worker will search for dags in dags_folder,
# otherwise use git sync or dags volume chaim to mount DAGs
dags_in_image = False

=======
>>>>>>> 77c368fd
# For either git sync or volume mounted DAGs, the worker will look in this subpath for DAGs
dags_volume_subpath =

# For DAGs mounted via a volume claim (mutually exclusive with volume claim)
dags_volume_claim =

# For volume mounted logs, the worker will look in this subpath for logs
logs_volume_subpath =

# A shared volume claim for the logs
logs_volume_claim =

# Git credentials and repository for DAGs mounted via Git (mutually exclusive with volume claim)
git_repo =
git_branch =
git_user =
git_password =
git_subpath =

# For cloning DAGs from git repositories into volumes: https://github.com/kubernetes/git-sync
git_sync_container_repository = gcr.io/google-containers/git-sync-amd64
git_sync_container_tag = v2.0.5
git_sync_init_container_name = git-sync-clone

# The name of the Kubernetes service account to be associated with airflow workers, if any.
# Service accounts are required for workers that require access to secrets or cluster resources.
# See the Kubernetes RBAC documentation for more:
#   https://kubernetes.io/docs/admin/authorization/rbac/
worker_service_account_name =

# Any image pull secrets to be given to worker pods, If more than one secret is
# required, provide a comma separated list: secret_a,secret_b
image_pull_secrets =

# GCP Service Account Keys to be provided to tasks run on Kubernetes Executors
# Should be supplied in the format: key-name-1:key-path-1,key-name-2:key-path-2
gcp_service_account_keys =

# Use the service account kubernetes gives to pods to connect to kubernetes cluster.
# It's intended for clients that expect to be running inside a pod running on kubernetes.
# It will raise an exception if called from a process not running in a kubernetes environment.
in_cluster = True

[kubernetes_node_selectors]
# The Key-value pairs to be given to worker pods.
# The worker pods will be scheduled to the nodes of the specified key-value pairs.
# Should be supplied in the format: key = value

[kubernetes_secrets]
# The scheduler mounts the following secrets into your workers as they are launched by the
# scheduler. You may define as many secrets as needed and the kubernetes launcher will parse the
# defined secrets and mount them as secret environment variables in the launched workers.
# Secrets in this section are defined as follows
#     <environment_variable_mount> = <kubernetes_secret_object>:<kubernetes_secret_key>
#
# For example if you wanted to mount a kubernetes secret key named `postgres_password` from the
# kubernetes secret object `airflow-secret` as the environment variable `POSTGRES_PASSWORD` into
# your workers you would follow the following format:
#     POSTGRES_PASSWORD = airflow-secret:postgres_credentials
#
# Additionally you may override worker airflow settings with the AIRFLOW__<SECTION>__<KEY>
# formatting as supported by airflow normally.<|MERGE_RESOLUTION|>--- conflicted
+++ resolved
@@ -605,13 +605,10 @@
 # The name of the Kubernetes ConfigMap Containing the Airflow Configuration (this file)
 airflow_configmap =
 
-<<<<<<< HEAD
 # For docker image already contains DAGs, this is set to `True`, and the worker will search for dags in dags_folder,
-# otherwise use git sync or dags volume chaim to mount DAGs
+# otherwise use git sync or dags volume claim to mount DAGs
 dags_in_image = False
 
-=======
->>>>>>> 77c368fd
 # For either git sync or volume mounted DAGs, the worker will look in this subpath for DAGs
 dags_volume_subpath =
 
