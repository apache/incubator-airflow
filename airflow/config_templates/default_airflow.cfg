--- conflicted
+++ resolved
@@ -49,21 +49,18 @@
 # Logging level
 logging_level = INFO
 
-<<<<<<< HEAD
+# Log format
+LOG_FORMAT = [%%(asctime)s] {{%%(filename)s:%%(lineno)d}} %%(levelname)s - %%(message)s
+LOG_FORMAT_WITH_PID = [%%(asctime)s] [%%(process)d] {{%%(filename)s:%%(lineno)d}} %%(levelname)s - %%(message)s
+LOG_FORMAT_WITH_THREAD_NAME = [%%(asctime)s] {{%%(filename)s:%%(lineno)d}} %%(threadName)s %%(levelname)s - %%(message)s
+SIMPLE_LOG_FORMAT = %%(asctime)s %%(levelname)s - %%(message)s
+
 # Size of logging buffer
 logging_buffer_size = 4096
 # Logging level minimum to flush buffer before full
 # See python doc on core module logging, DEBUG=10,INFO=20,WARN=30,ERROR=40
 # default to no buffering
 logging_flush_level = 0
-
-=======
->>>>>>> 68b6ce73
-# Log format
-LOG_FORMAT = [%%(asctime)s] {{%%(filename)s:%%(lineno)d}} %%(levelname)s - %%(message)s
-LOG_FORMAT_WITH_PID = [%%(asctime)s] [%%(process)d] {{%%(filename)s:%%(lineno)d}} %%(levelname)s - %%(message)s
-LOG_FORMAT_WITH_THREAD_NAME = [%%(asctime)s] {{%%(filename)s:%%(lineno)d}} %%(threadName)s %%(levelname)s - %%(message)s
-SIMPLE_LOG_FORMAT = %%(asctime)s %%(levelname)s - %%(message)s
 
 # The executor class that airflow should use. Choices include
 # SequentialExecutor, LocalExecutor, CeleryExecutor, DaskExecutor
