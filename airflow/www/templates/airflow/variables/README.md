--- conflicted
+++ resolved
@@ -1,5 +1,3 @@
-<<<<<<< HEAD
-=======
 <!--
 Licensed to the Apache Software Foundation (ASF) under one
 or more contributor license agreements.  See the NOTICE file
@@ -19,7 +17,6 @@
 under the License.
 -->
 
->>>>>>> cb8b2a1d
 # Variable Editor
 
 This folder contains forms used to edit values in the "Variable" key-value
