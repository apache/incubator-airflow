--- conflicted
+++ resolved
@@ -1816,23 +1816,9 @@
                 DM.owners == current_user.user.username
             ).all()
         else:
-<<<<<<< HEAD
-            qry_fltr = qry.filter(
-                ~DM.is_subdag, DM.is_active
-            ).all()
-
-        # optionally filter out "paused" dags
-        if hide_paused:
-            orm_dags = {dag.dag_id: dag for dag in qry_fltr if not dag.is_paused}
-
-        else:
-            orm_dags = {dag.dag_id: dag for dag in qry_fltr}
-
-=======
             # LYFT Change. This was done allow all dags to be shown in the UI when using multiple schedulers
             qry = session.query(DM).filter(~DM.is_subdag).all()
         orm_dags = {dag.dag_id: dag for dag in qry}
->>>>>>> 2c31e22c
         import_errors = session.query(models.ImportError).all()
         for ie in import_errors:
             flash(
