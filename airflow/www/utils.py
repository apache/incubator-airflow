# -*- coding: utf-8 -*-
#
# Licensed to the Apache Software Foundation (ASF) under one
# or more contributor license agreements.  See the NOTICE file
# distributed with this work for additional information
# regarding copyright ownership.  The ASF licenses this file
# to you under the Apache License, Version 2.0 (the
# "License"); you may not use this file except in compliance
# with the License.  You may obtain a copy of the License at
#
#   http://www.apache.org/licenses/LICENSE-2.0
#
# Unless required by applicable law or agreed to in writing,
# software distributed under the License is distributed on an
# "AS IS" BASIS, WITHOUT WARRANTIES OR CONDITIONS OF ANY
# KIND, either express or implied.  See the License for the
# specific language governing permissions and limitations
# under the License.
#
# flake8: noqa: E402
import inspect
from future import standard_library
standard_library.install_aliases()  # noqa: E402
from builtins import str, object

from cgi import escape
from io import BytesIO as IO
import functools
import gzip
import io
import json
import os
import re
import time
import wtforms
from wtforms.compat import text_type
import zipfile

from flask import after_this_request, request, Response
from flask_admin.model import filters
<<<<<<< HEAD
from flask_admin.contrib.sqla.filters import FilterConverter
=======
import flask_admin.contrib.sqla.filters as sqlafilters
>>>>>>> cb8b2a1d
from flask_login import current_user

from airflow import configuration, models, settings
from airflow.utils.db import create_session
from airflow.utils import timezone
from airflow.utils.json import AirflowJsonEncoder

AUTHENTICATE = configuration.conf.getboolean('webserver', 'AUTHENTICATE')

DEFAULT_SENSITIVE_VARIABLE_FIELDS = (
    'password',
    'secret',
    'passwd',
    'authorization',
    'api_key',
    'apikey',
    'access_token',
)


def should_hide_value_for_key(key_name):
    # It is possible via importing variables from file that a key is empty.
    if key_name:
        config_set = configuration.conf.getboolean('admin',
                                                   'hide_sensitive_variable_fields')
        field_comp = any(s in key_name.lower() for s in DEFAULT_SENSITIVE_VARIABLE_FIELDS)
        return config_set and field_comp
    return False


class LoginMixin(object):
    def is_accessible(self):
        return (
            not AUTHENTICATE or (
                not current_user.is_anonymous and
                current_user.is_authenticated
            )
        )


class SuperUserMixin(object):
    def is_accessible(self):
        return (
            not AUTHENTICATE or
            (not current_user.is_anonymous and current_user.is_superuser())
        )


class DataProfilingMixin(object):
    def is_accessible(self):
        return (
            not AUTHENTICATE or
            (not current_user.is_anonymous and current_user.data_profiling())
        )


def get_params(**kwargs):
    params = []
    for k, v in kwargs.items():
        if k == 'showPaused':
            # True is default or None
            if v or v is None:
                continue
            params.append('{}={}'.format(k, v))
        elif v:
            params.append('{}={}'.format(k, v))
    params = sorted(params, key=lambda x: x.split('=')[0])
    return '&'.join(params)


def generate_pages(current_page, num_of_pages,
                   search=None, showPaused=None, window=7):
    """
    Generates the HTML for a paging component using a similar logic to the paging
    auto-generated by Flask managed views. The paging component defines a number of
    pages visible in the pager (window) and once the user goes to a page beyond the
    largest visible, it would scroll to the right the page numbers and keeps the
    current one in the middle of the pager component. When in the last pages,
    the pages won't scroll and just keep moving until the last page. Pager also contains
    <first, previous, ..., next, last> pages.
    This component takes into account custom parameters such as search and showPaused,
    which could be added to the pages link in order to maintain the state between
    client and server. It also allows to make a bookmark on a specific paging state.
    :param current_page:
        the current page number, 0-indexed
    :param num_of_pages:
        the total number of pages
    :param search:
        the search query string, if any
    :param showPaused:
        false if paused dags will be hidden, otherwise true to show them
    :param window:
        the number of pages to be shown in the paging component (7 default)
    :return:
        the HTML string of the paging component
    """

    void_link = 'javascript:void(0)'
    first_node = """<li class="paginate_button {disabled}" id="dags_first">
    <a href="{href_link}" aria-controls="dags" data-dt-idx="0" tabindex="0">&laquo;</a>
</li>"""

    previous_node = """<li class="paginate_button previous {disabled}" id="dags_previous">
    <a href="{href_link}" aria-controls="dags" data-dt-idx="0" tabindex="0">&lt;</a>
</li>"""

    next_node = """<li class="paginate_button next {disabled}" id="dags_next">
    <a href="{href_link}" aria-controls="dags" data-dt-idx="3" tabindex="0">&gt;</a>
</li>"""

    last_node = """<li class="paginate_button {disabled}" id="dags_last">
    <a href="{href_link}" aria-controls="dags" data-dt-idx="3" tabindex="0">&raquo;</a>
</li>"""

    page_node = """<li class="paginate_button {is_active}">
    <a href="{href_link}" aria-controls="dags" data-dt-idx="2" tabindex="0">{page_num}</a>
</li>"""

    output = ['<ul class="pagination" style="margin-top:0px;">']

    is_disabled = 'disabled' if current_page <= 0 else ''
    output.append(first_node.format(href_link="?{}"
                                    .format(get_params(page=0,
                                                       search=search,
                                                       showPaused=showPaused)),
                                    disabled=is_disabled))

    page_link = void_link
    if current_page > 0:
        page_link = '?{}'.format(get_params(page=(current_page - 1),
                                            search=search,
                                            showPaused=showPaused))

    output.append(previous_node.format(href_link=page_link,
                                       disabled=is_disabled))

    mid = int(window / 2)
    last_page = num_of_pages - 1

    if current_page <= mid or num_of_pages < window:
        pages = [i for i in range(0, min(num_of_pages, window))]
    elif mid < current_page < last_page - mid:
        pages = [i for i in range(current_page - mid, current_page + mid + 1)]
    else:
        pages = [i for i in range(num_of_pages - window, last_page + 1)]

    def is_current(current, page):
        return page == current

    for page in pages:
        vals = {
            'is_active': 'active' if is_current(current_page, page) else '',
            'href_link': void_link if is_current(current_page, page)
                         else '?{}'.format(get_params(page=page,
                                                      search=search,
                                                      showPaused=showPaused)),
            'page_num': page + 1
        }
        output.append(page_node.format(**vals))

    is_disabled = 'disabled' if current_page >= num_of_pages - 1 else ''

    page_link = (void_link if current_page >= num_of_pages - 1
                 else '?{}'.format(get_params(page=current_page + 1,
                                              search=search,
                                              showPaused=showPaused)))

    output.append(next_node.format(href_link=page_link, disabled=is_disabled))
    output.append(last_node.format(href_link="?{}"
                                   .format(get_params(page=last_page,
                                                      search=search,
                                                      showPaused=showPaused)),
                                   disabled=is_disabled))

    output.append('</ul>')

    return wtforms.widgets.core.HTMLString('\n'.join(output))


def limit_sql(sql, limit, conn_type):
    sql = sql.strip()
    sql = sql.rstrip(';')
    if sql.lower().startswith("select"):
        if conn_type in ['mssql']:
            sql = """\
            SELECT TOP {limit} * FROM (
            {sql}
            ) qry
            """.format(**locals())
        elif conn_type in ['oracle']:
            sql = """\
            SELECT * FROM (
            {sql}
            ) qry
            WHERE ROWNUM <= {limit}
            """.format(**locals())
        else:
            sql = """\
            SELECT * FROM (
            {sql}
            ) qry
            LIMIT {limit}
            """.format(**locals())
    return sql


def epoch(dttm):
    """Returns an epoch-type date"""
    return int(time.mktime(dttm.timetuple())) * 1000,


def action_logging(f):
    """
    Decorator to log user actions
    """
    @functools.wraps(f)
    def wrapper(*args, **kwargs):
        # AnonymousUserMixin() has user attribute but its value is None.
        if current_user and hasattr(current_user, 'user') and current_user.user:
            user = current_user.user.username
        else:
            user = 'anonymous'

        log = models.Log(
            event=f.__name__,
            task_instance=None,
            owner=user,
            extra=str(list(request.args.items())),
            task_id=request.args.get('task_id'),
            dag_id=request.args.get('dag_id'))

        if request.args.get('execution_date'):
            log.execution_date = timezone.parse(request.args.get('execution_date'))

        with create_session() as session:
            session.add(log)
            session.commit()

        return f(*args, **kwargs)

    return wrapper


def notify_owner(f):
    """
    Decorator to notify owner of actions taken on their DAGs by others
    """
    @functools.wraps(f)
    def wrapper(*args, **kwargs):
        """
        if request.args.get('confirmed') == "true":
            dag_id = request.args.get('dag_id')
            task_id = request.args.get('task_id')
            dagbag = models.DagBag(settings.DAGS_FOLDER)
            dag = dagbag.get_dag(dag_id)
            task = dag.get_task(task_id)

            if current_user and hasattr(current_user, 'user') and current_user.user:
                user = current_user.username
            else:
                user = 'anonymous'

            if task.owner != user:
                subject = (
                    'Actions taken on DAG {0} by {1}'.format(
                        dag_id, user))
                items = request.args.items()
                content = Template('''
                    action: <i>{{ f.__name__ }}</i><br>
                    <br>
                    <b>Parameters</b>:<br>
                    <table>
                    {% for k, v in items %}
                        {% if k != 'origin' %}
                            <tr>
                                <td>{{ k }}</td>
                                <td>{{ v }}</td>
                            </tr>
                        {% endif %}
                    {% endfor %}
                    </table>
                    ''').render(**locals())
                if task.email:
                    send_email(task.email, subject, content)
        """
        return f(*args, **kwargs)
    return wrapper


def json_response(obj):
    """
    returns a json response from a json serializable python object
    """
    return Response(
        response=json.dumps(
            obj, indent=4, cls=AirflowJsonEncoder),
        status=200,
        mimetype="application/json")


def gzipped(f):
    """
    Decorator to make a view compressed
    """
    @functools.wraps(f)
    def view_func(*args, **kwargs):
        @after_this_request
        def zipper(response):
            accept_encoding = request.headers.get('Accept-Encoding', '')

            if 'gzip' not in accept_encoding.lower():
                return response

            response.direct_passthrough = False

            if (response.status_code < 200 or
                response.status_code >= 300 or
                'Content-Encoding' in response.headers):
                return response
            gzip_buffer = IO()
            gzip_file = gzip.GzipFile(mode='wb',
                                      fileobj=gzip_buffer)
            gzip_file.write(response.data)
            gzip_file.close()

            response.data = gzip_buffer.getvalue()
            response.headers['Content-Encoding'] = 'gzip'
            response.headers['Vary'] = 'Accept-Encoding'
            response.headers['Content-Length'] = len(response.data)

            return response

        return f(*args, **kwargs)

    return view_func


def open_maybe_zipped(f, mode='r'):
    """
    Opens the given file. If the path contains a folder with a .zip suffix, then
    the folder is treated as a zip archive, opening the file inside the archive.

    :return: a file object, as in `open`, or as in `ZipFile.open`.
    """

    _, archive, filename = re.search(
        r'((.*\.zip){})?(.*)'.format(re.escape(os.sep)), f).groups()
    if archive and zipfile.is_zipfile(archive):
        return zipfile.ZipFile(archive, mode=mode).open(filename)
    else:
        return io.open(f, mode=mode)


def make_cache_key(*args, **kwargs):
    """
    Used by cache to get a unique key per URL
    """
    path = request.path
    args = str(hash(frozenset(request.args.items())))
    return (path + args).encode('ascii', 'ignore')


def get_python_source(x):
    """
    Helper function to get Python source (or not), preventing exceptions
    """
    source_code = None

    if isinstance(x, functools.partial):
        source_code = inspect.getsource(x.func)

    if source_code is None:
        try:
            source_code = inspect.getsource(x)
        except TypeError:
            pass

    if source_code is None:
        try:
            source_code = inspect.getsource(x.__call__)
        except (TypeError, AttributeError):
            pass

    if source_code is None:
        source_code = 'No source code available for {}'.format(type(x))

    return source_code


class AceEditorWidget(wtforms.widgets.TextArea):
    """
    Renders an ACE code editor.
    """
    def __call__(self, field, **kwargs):
        kwargs.setdefault('id', field.id)
        html = '''
        <div id="{el_id}" style="height:100px;">{contents}</div>
        <textarea
            id="{el_id}_ace" name="{form_name}"
            style="display:none;visibility:hidden;">
        </textarea>
        '''.format(
            el_id=kwargs.get('id', field.id),
            contents=escape(text_type(field._value())),
            form_name=field.id,
        )
        return wtforms.widgets.core.HTMLString(html)


class UtcDateTimeFilterMixin(object):
    def clean(self, value):
        dt = super(UtcDateTimeFilterMixin, self).clean(value)
        return timezone.make_aware(dt, timezone=timezone.utc)


class UtcDateTimeEqualFilter(UtcDateTimeFilterMixin, sqlafilters.DateTimeEqualFilter):
    pass


class UtcDateTimeNotEqualFilter(UtcDateTimeFilterMixin, sqlafilters.DateTimeNotEqualFilter):
    pass


class UtcDateTimeGreaterFilter(UtcDateTimeFilterMixin, sqlafilters.DateTimeGreaterFilter):
    pass


class UtcDateTimeSmallerFilter(UtcDateTimeFilterMixin, sqlafilters.DateTimeSmallerFilter):
    pass


class UtcDateTimeBetweenFilter(UtcDateTimeFilterMixin, sqlafilters.DateTimeBetweenFilter):
    pass


class UtcDateTimeNotBetweenFilter(UtcDateTimeFilterMixin, sqlafilters.DateTimeNotBetweenFilter):
    pass


class UtcFilterConverter(sqlafilters.FilterConverter):

    utcdatetime_filters = (UtcDateTimeEqualFilter, UtcDateTimeNotEqualFilter,
                           UtcDateTimeGreaterFilter, UtcDateTimeSmallerFilter,
                           UtcDateTimeBetweenFilter, UtcDateTimeNotBetweenFilter,
                           sqlafilters.FilterEmpty)

    @filters.convert('utcdatetime')
    def conv_utcdatetime(self, column, name, **kwargs):
        return [f(column, name, **kwargs) for f in self.utcdatetime_filters]<|MERGE_RESOLUTION|>--- conflicted
+++ resolved
@@ -38,11 +38,7 @@
 
 from flask import after_this_request, request, Response
 from flask_admin.model import filters
-<<<<<<< HEAD
-from flask_admin.contrib.sqla.filters import FilterConverter
-=======
 import flask_admin.contrib.sqla.filters as sqlafilters
->>>>>>> cb8b2a1d
 from flask_login import current_user
 
 from airflow import configuration, models, settings
