# -*- coding: utf-8 -*-
#
# Licensed to the Apache Software Foundation (ASF) under one
# or more contributor license agreements.  See the NOTICE file
# distributed with this work for additional information
# regarding copyright ownership.  The ASF licenses this file
# to you under the Apache License, Version 2.0 (the
# "License"); you may not use this file except in compliance
# with the License.  You may obtain a copy of the License at
#
#   http://www.apache.org/licenses/LICENSE-2.0
#
# Unless required by applicable law or agreed to in writing,
# software distributed under the License is distributed on an
# "AS IS" BASIS, WITHOUT WARRANTIES OR CONDITIONS OF ANY
# KIND, either express or implied.  See the License for the
# specific language governing permissions and limitations
# under the License.
#
import logging
import socket

from flask import Flask
from flask_appbuilder import AppBuilder, SQLA
from flask_caching import Cache
from flask_wtf.csrf import CSRFProtect
from typing import Any
from urllib.parse import urlparse
from werkzeug.contrib.fixers import ProxyFix
from werkzeug.wsgi import DispatcherMiddleware

from airflow import configuration as conf
from airflow import settings
from airflow.logging_config import configure_logging
<<<<<<< HEAD
from airflow.www.static_config import configure_manifest_files
import warnings
=======
>>>>>>> f6ae1720
from airflow.utils.json import AirflowJsonEncoder
from airflow.www.static_config import configure_manifest_files

app = None  # type: Any
appbuilder = None
csrf = CSRFProtect()

log = logging.getLogger(__name__)


def create_app(config=None, session=None, testing=False, app_name="Airflow"):
    global app, appbuilder
    app = Flask(__name__)
    if conf.getboolean('webserver', 'ENABLE_PROXY_FIX'):
        app.wsgi_app = ProxyFix(app.wsgi_app)
    app.secret_key = conf.get('webserver', 'SECRET_KEY')

    app.config.from_pyfile(settings.WEBSERVER_CONFIG, silent=True)
    app.config['APP_NAME'] = app_name
    app.config['TESTING'] = testing
    app.config['SQLALCHEMY_TRACK_MODIFICATIONS'] = False

    app.config['SESSION_COOKIE_HTTPONLY'] = True
    app.config['SESSION_COOKIE_SECURE'] = conf.getboolean('webserver', 'COOKIE_SECURE')
    app.config['SESSION_COOKIE_SAMESITE'] = conf.get('webserver', 'COOKIE_SAMESITE')

    if config:
        app.config.from_mapping(config)

    # Configure the JSON encoder used by `|tojson` filter from Flask
    app.json_encoder = AirflowJsonEncoder

    csrf.init_app(app)

    db = SQLA(app)

    from airflow import api
    api.load_auth()
    api.API_AUTH.api_auth.init_app(app)

    # flake8: noqa: F841
    cache = Cache(app=app, config={'CACHE_TYPE': 'filesystem', 'CACHE_DIR': '/tmp'})

    from airflow.www.blueprints import routes
    app.register_blueprint(routes)

    configure_logging()
    configure_manifest_files(app)

    with app.app_context():

        from airflow.www.security import AirflowSecurityManager
        security_manager_class = app.config.get('SECURITY_MANAGER_CLASS') or \
            AirflowSecurityManager

        if not issubclass(security_manager_class, AirflowSecurityManager):
            raise Exception(
                """Your CUSTOM_SECURITY_MANAGER must now extend AirflowSecurityManager,
                 not FAB's security manager.""")

        appbuilder = AppBuilder(
            app,
            db.session if not session else session,
            security_manager_class=security_manager_class,
            base_template='appbuilder/baselayout.html')

        def init_views(appbuilder):
            from airflow.www import views
            appbuilder.add_view_no_menu(views.Airflow())
            appbuilder.add_view_no_menu(views.DagModelView())
            appbuilder.add_view_no_menu(views.ConfigurationView())
            appbuilder.add_view_no_menu(views.VersionView())
            appbuilder.add_view(views.DagRunModelView,
                                "DAG Runs",
                                category="Browse",
                                category_icon="fa-globe")
            appbuilder.add_view(views.JobModelView,
                                "Jobs",
                                category="Browse")
            appbuilder.add_view(views.LogModelView,
                                "Logs",
                                category="Browse")
            appbuilder.add_view(views.SlaMissModelView,
                                "SLA Misses",
                                category="Browse")
            appbuilder.add_view(views.TaskInstanceModelView,
                                "Task Instances",
                                category="Browse")
            appbuilder.add_link("Configurations",
                                href='/configuration',
                                category="Admin",
                                category_icon="fa-user")
            appbuilder.add_view(views.ConnectionModelView,
                                "Connections",
                                category="Admin")
            appbuilder.add_view(views.PoolModelView,
                                "Pools",
                                category="Admin")
            appbuilder.add_view(views.VariableModelView,
                                "Variables",
                                category="Admin")
            appbuilder.add_view(views.XComModelView,
                                "XComs",
                                category="Admin")
            appbuilder.add_link("Documentation",
                                href='https://airflow.apache.org/',
                                category="Docs",
                                category_icon="fa-cube")
            appbuilder.add_link("GitHub",
                                href='https://github.com/apache/airflow',
                                category="Docs")
            appbuilder.add_link('Version',
                                href='/version',
                                category='About',
                                category_icon='fa-th')

            def integrate_plugins():
                """Integrate plugins to the context"""
                from airflow.plugins_manager import (
                    flask_appbuilder_views, flask_appbuilder_menu_links
                )

                for v in flask_appbuilder_views:
                    log.debug("Adding view %s", v["name"])
                    if 'view' in v:
                        v['baseview'] = v.pop('view')
                        warnings.warn(
                            "AirflowPlugin.flask_appbuilder_views[] dictionaries should use 'baseview' instead of 'view. "
                            "Using 'view' has been deprecated and will be removed in future versions.",
                            DeprecationWarning,
                        )

                    appbuilder.add_view(**v)
                for ml in sorted(flask_appbuilder_menu_links, key=lambda x: x["name"]):
                    log.debug("Adding menu link %s", ml["name"])
                    appbuilder.add_link(**ml)

            integrate_plugins()
            # Garbage collect old permissions/views after they have been modified.
            # Otherwise, when the name of a view or menu is changed, the framework
            # will add the new Views and Menus names to the backend, but will not
            # delete the old ones.

        def init_plugin_blueprints(app):
            from airflow.plugins_manager import flask_blueprints

            for bp in flask_blueprints:
                log.debug("Adding blueprint %s:%s", bp["name"], bp["blueprint"].import_name)
                app.register_blueprint(bp["blueprint"])

        init_views(appbuilder)
        init_plugin_blueprints(app)

        security_manager = appbuilder.sm
        security_manager.sync_roles()

        from airflow.www.api.experimental import endpoints as e
        # required for testing purposes otherwise the module retains
        # a link to the default_auth
        if app.config['TESTING']:
            import importlib
            importlib.reload(e)

        app.register_blueprint(e.api_experimental, url_prefix='/api/experimental')

        @app.context_processor
        def jinja_globals():
            return {
                'hostname': socket.getfqdn(),
                'navbar_color': conf.get('webserver', 'NAVBAR_COLOR'),
            }

        @app.teardown_appcontext
        def shutdown_session(exception=None):
            settings.Session.remove()

    return app, appbuilder


def root_app(env, resp):
    resp(b'404 Not Found', [('Content-Type', 'text/plain')])
    return [b'Apache Airflow is not at this location']


def cached_app(config=None, session=None, testing=False):
    global app, appbuilder
    if not app or not appbuilder:
        base_url = urlparse(conf.get('webserver', 'base_url'))[2]
        if not base_url or base_url == '/':
            base_url = ""

        app, _ = create_app(config, session, testing)
        app = DispatcherMiddleware(root_app, {base_url: app})
    return app


def cached_appbuilder(config=None, testing=False):
    global appbuilder
    cached_app(config=config, testing=testing)
    return appbuilder<|MERGE_RESOLUTION|>--- conflicted
+++ resolved
@@ -32,13 +32,9 @@
 from airflow import configuration as conf
 from airflow import settings
 from airflow.logging_config import configure_logging
-<<<<<<< HEAD
+from airflow.utils.json import AirflowJsonEncoder
 from airflow.www.static_config import configure_manifest_files
 import warnings
-=======
->>>>>>> f6ae1720
-from airflow.utils.json import AirflowJsonEncoder
-from airflow.www.static_config import configure_manifest_files
 
 app = None  # type: Any
 appbuilder = None
