--- conflicted
+++ resolved
@@ -30,16 +30,10 @@
 import time
 import datetime
 
-<<<<<<< HEAD
-import psutil
-from sqlalchemy import (
-    Column, Integer, String, DateTime, func, Index, or_, and_, not_)
-=======
 from collections import defaultdict
 from past.builtins import basestring
 from sqlalchemy import (
     Column, Integer, String, func, Index, or_, and_, not_)
->>>>>>> cb5ebe9f
 from sqlalchemy.exc import OperationalError
 from sqlalchemy.orm.session import make_transient
 from sqlalchemy_utc import UtcDateTime
@@ -224,11 +218,7 @@
         :param filter_by_dag_run: the dag_run we want to process, None if all
         :type filter_by_dag_run: models.DagRun
         :return: the TIs reset (in expired SQLAlchemy state)
-<<<<<<< HEAD
-        :rtype: List(TaskInsance)
-=======
         :rtype: List(TaskInstance)
->>>>>>> cb5ebe9f
         """
         queued_tis = self.executor.queued_tasks
         # also consider running as the state might not have changed in the db yet
@@ -248,10 +238,6 @@
                         TI.execution_date == DR.execution_date))
                 .filter(
                     DR.state == State.RUNNING,
-<<<<<<< HEAD
-                    DR.external_trigger.is_(False),
-=======
->>>>>>> cb5ebe9f
                     DR.run_id.notlike(BackfillJob.ID_PREFIX + '%'),
                     TI.state.in_(resettable_states))).all()
         else:
@@ -282,15 +268,10 @@
             ["{}".format(x) for x in reset_tis])
         session.commit()
 
-<<<<<<< HEAD
-        self.logger.info("Reset the following {} TaskInstances:\n\t{}"
-                         .format(len(reset_tis), task_instance_str))
-=======
         self.log.info(
             "Reset the following %s TaskInstances:\n\t%s",
             len(reset_tis), task_instance_str
         )
->>>>>>> cb5ebe9f
         return reset_tis
 
 
@@ -590,13 +571,7 @@
         # Parse and schedule each file no faster than this interval. Default
         # to 3 minutes.
         self.file_process_interval = file_process_interval
-<<<<<<< HEAD
-        # Directory where log files for the processes that scheduled the DAGs reside
-        self.child_process_log_directory = conf.get('scheduler',
-                                                    'child_process_log_directory')
-=======
-
->>>>>>> cb5ebe9f
+
         self.max_tis_per_query = conf.getint('scheduler', 'max_tis_per_query')
         if run_duration is None:
             self.run_duration = conf.getint('scheduler',
@@ -1024,8 +999,6 @@
             )
 
     @provide_session
-<<<<<<< HEAD
-=======
     def __get_task_concurrency_map(self, states, session=None):
         """
         Returns a map from tasks to number in the states list given.
@@ -1050,7 +1023,6 @@
         return task_map
 
     @provide_session
->>>>>>> cb5ebe9f
     def _find_executable_task_instances(self, simple_dag_bag, states, session=None):
         """
         Finds TIs that are ready for execution with respect to pool limits,
@@ -1065,21 +1037,14 @@
         :type states: Tuple[State]
         :return: List[TaskInstance]
         """
-<<<<<<< HEAD
-=======
         # TODO(saguziel): Change this to include QUEUED, for concurrency
         # purposes we may want to count queued tasks
         states_to_count_as_running = [State.RUNNING]
->>>>>>> cb5ebe9f
         executable_tis = []
 
         # Get all the queued task instances from associated with scheduled
         # DagRuns which are not backfilled, in the given states,
-<<<<<<< HEAD
-        # and the dag is not pasued
-=======
         # and the dag is not paused
->>>>>>> cb5ebe9f
         TI = models.TaskInstance
         DR = models.DagRun
         DM = models.DagModel
@@ -1104,11 +1069,7 @@
         task_instances_to_examine = ti_query.all()
 
         if len(task_instances_to_examine) == 0:
-<<<<<<< HEAD
-            self.logger.info("No tasks to consider for execution.")
-=======
             self.log.info("No tasks to consider for execution.")
->>>>>>> cb5ebe9f
             return executable_tis
 
         # Put one task instance on each line
@@ -1198,16 +1159,10 @@
                         task_concurrency_map[(task_instance.dag_id, task_instance.task_id)] += 1
 
                 if self.executor.has_task(task_instance):
-<<<<<<< HEAD
-                    self.logger.debug(("Not handling task {} as the executor " +
-                                      "reports it is running")
-                                      .format(task_instance.key))
-=======
                     self.log.debug(
                         "Not handling task %s as the executor reports it is running",
                         task_instance.key
                     )
->>>>>>> cb5ebe9f
                     continue
                 executable_tis.append(task_instance)
                 open_slots -= 1
@@ -1215,12 +1170,7 @@
 
         task_instance_str = "\n\t".join(
             ["{}".format(x) for x in executable_tis])
-<<<<<<< HEAD
-        self.logger.info("Setting the follow tasks to queued state:\n\t{}"
-                         .format(task_instance_str))
-=======
         self.log.info("Setting the follow tasks to queued state:\n\t%s", task_instance_str)
->>>>>>> cb5ebe9f
         # so these dont expire on commit
         for ti in executable_tis:
             copy_dag_id = ti.dag_id
@@ -1248,7 +1198,6 @@
         if len(task_instances) == 0:
             session.commit()
             return []
-<<<<<<< HEAD
 
         TI = models.TaskInstance
         filter_for_ti_state_change = (
@@ -1272,38 +1221,6 @@
             .with_for_update()
             .all())
         if len(tis_to_set_to_queued) == 0:
-            self.logger.info("No tasks were able to have their state changed to queued.")
-            session.commit()
-            return []
-
-        # set TIs to queued state
-        for task_instance in tis_to_set_to_queued:
-            task_instance.state = State.QUEUED
-            task_instance.queued_dttm = (datetime.now()
-=======
-
-        TI = models.TaskInstance
-        filter_for_ti_state_change = (
-            [and_(
-                TI.dag_id == ti.dag_id,
-                TI.task_id == ti.task_id,
-                TI.execution_date == ti.execution_date)
-                for ti in task_instances])
-        ti_query = (
-            session
-            .query(TI)
-            .filter(or_(*filter_for_ti_state_change)))
-
-        if None in acceptable_states:
-            ti_query = ti_query.filter(or_(TI.state == None, TI.state.in_(acceptable_states)))
-        else:
-            ti_query = ti_query.filter(TI.state.in_(acceptable_states))
-
-        tis_to_set_to_queued = (
-            ti_query
-            .with_for_update()
-            .all())
-        if len(tis_to_set_to_queued) == 0:
             self.log.info("No tasks were able to have their state changed to queued.")
             session.commit()
             return []
@@ -1312,7 +1229,6 @@
         for task_instance in tis_to_set_to_queued:
             task_instance.state = State.QUEUED
             task_instance.queued_dttm = (timezone.utcnow()
->>>>>>> cb5ebe9f
                                          if not task_instance.queued_dttm
                                          else task_instance.queued_dttm)
             session.merge(task_instance)
@@ -1333,12 +1249,7 @@
 
         task_instance_str = "\n\t".join(
             ["{}".format(x) for x in tis_to_be_queued])
-<<<<<<< HEAD
-        self.logger.info("Setting the follow tasks to queued state:\n\t{}"
-                         .format(task_instance_str))
-=======
         self.log.info("Setting the follow tasks to queued state:\n\t%s", task_instance_str)
->>>>>>> cb5ebe9f
         return tis_to_be_queued
 
     def _enqueue_task_instances_with_queued_state(self, simple_dag_bag, task_instances):
@@ -1354,10 +1265,7 @@
         TI = models.TaskInstance
         # actually enqueue them
         for task_instance in task_instances:
-<<<<<<< HEAD
-=======
             simple_dag = simple_dag_bag.get_dag(task_instance.dag_id)
->>>>>>> cb5ebe9f
             command = " ".join(TI.generate_command(
                 task_instance.dag_id,
                 task_instance.task_id,
@@ -1369,15 +1277,6 @@
                 ignore_task_deps=False,
                 ignore_ti_state=False,
                 pool=task_instance.pool,
-<<<<<<< HEAD
-                file_path=simple_dag_bag.get_dag(task_instance.dag_id).full_filepath,
-                pickle_id=simple_dag_bag.get_dag(task_instance.dag_id).pickle_id))
-
-            priority = task_instance.priority_weight
-            queue = task_instance.queue
-            self.logger.info("Sending {} to executor with priority {} and queue {}"
-                             .format(task_instance.key, priority, queue))
-=======
                 file_path=simple_dag.full_filepath,
                 pickle_id=simple_dag.pickle_id))
 
@@ -1387,7 +1286,6 @@
                 "Sending %s to executor with priority %s and queue %s",
                 task_instance.key, priority, queue
             )
->>>>>>> cb5ebe9f
 
             # save attributes so sqlalchemy doesnt expire them
             copy_dag_id = task_instance.dag_id
@@ -1680,15 +1578,8 @@
         """
         self.executor.start()
 
-<<<<<<< HEAD
-        session = settings.Session()
-        self.logger.info("Resetting orphaned tasks for active dag runs")
-        self.reset_state_for_orphaned_tasks(session=session)
-        session.close()
-=======
         self.log.info("Resetting orphaned tasks for active dag runs")
         self.reset_state_for_orphaned_tasks()
->>>>>>> cb5ebe9f
 
         execute_start_time = timezone.utcnow()
 
@@ -2048,41 +1939,22 @@
             ti.refresh_from_db()
             if ti.state == State.SUCCESS:
                 ti_status.succeeded.add(key)
-<<<<<<< HEAD
-                self.logger.debug("Task instance {} succeeded. "
-                                  "Don't rerun.".format(ti))
-=======
                 self.log.debug("Task instance %s succeeded. Don't rerun.", ti)
->>>>>>> cb5ebe9f
                 ti_status.started.pop(key)
                 continue
             elif ti.state == State.SKIPPED:
                 ti_status.skipped.add(key)
-<<<<<<< HEAD
-                self.logger.debug("Task instance {} skipped. "
-                                  "Don't rerun.".format(ti))
-                ti_status.started.pop(key)
-                continue
-            elif ti.state == State.FAILED:
-                self.logger.error("Task instance {} failed".format(ti))
-=======
                 self.log.debug("Task instance %s skipped. Don't rerun.", ti)
                 ti_status.started.pop(key)
                 continue
             elif ti.state == State.FAILED:
                 self.log.error("Task instance %s failed", ti)
->>>>>>> cb5ebe9f
                 ti_status.failed.add(key)
                 ti_status.started.pop(key)
                 continue
             # special case: if the task needs to run again put it back
             elif ti.state == State.UP_FOR_RETRY:
-<<<<<<< HEAD
-                self.logger.warning("Task instance {} is up for retry"
-                                    .format(ti))
-=======
                 self.log.warning("Task instance %s is up for retry", ti)
->>>>>>> cb5ebe9f
                 ti_status.started.pop(key)
                 ti_status.to_run[key] = ti
             # special case: The state of the task can be set to NONE by the task itself
@@ -2091,21 +1963,12 @@
             # for that as otherwise those tasks would fall outside of the scope of
             # the backfill suddenly.
             elif ti.state == State.NONE:
-<<<<<<< HEAD
-                self.logger.warning("FIXME: task instance {} state was set to "
-                                    "None externally or reaching concurrency limits. "
-                                    "Re-adding task to queue.".format(ti))
-                session = settings.Session()
-                ti.set_state(State.SCHEDULED, session=session)
-                session.close()
-=======
                 self.log.warning(
                     "FIXME: task instance %s state was set to none externally or "
                     "reaching concurrency limits. Re-adding task to queue.",
                     ti
                 )
                 ti.set_state(State.SCHEDULED)
->>>>>>> cb5ebe9f
                 ti_status.started.pop(key)
                 ti_status.to_run[key] = ti
 
@@ -2159,7 +2022,6 @@
                                         else False)
 
         current_active_dag_count = self.dag.get_num_active_runs(external_trigger=False)
-<<<<<<< HEAD
 
         # check if we are scheduling on top of a already existing dag_run
         # we could find a "scheduled" run instead of a "backfill"
@@ -2167,15 +2029,6 @@
                           execution_date=run_date,
                           session=session)
 
-=======
-
-        # check if we are scheduling on top of a already existing dag_run
-        # we could find a "scheduled" run instead of a "backfill"
-        run = DagRun.find(dag_id=self.dag.dag_id,
-                          execution_date=run_date,
-                          session=session)
-
->>>>>>> cb5ebe9f
         if run is not None and len(run) > 0:
             run = run[0]
             if run.state == State.RUNNING:
@@ -2192,11 +2045,7 @@
         run = run or self.dag.create_dagrun(
             run_id=run_id,
             execution_date=run_date,
-<<<<<<< HEAD
-            start_date=datetime.now(),
-=======
             start_date=timezone.utcnow(),
->>>>>>> cb5ebe9f
             state=State.RUNNING,
             external_trigger=False,
             session=session
@@ -2263,20 +2112,12 @@
             len(ti_status.skipped),
             len(ti_status.deadlocked),
             len(ti_status.not_ready))
-<<<<<<< HEAD
-        self.logger.info(msg)
-
-        self.logger.debug("Finished dag run loop iteration. "
-                          "Remaining tasks {}"
-                          .format(ti_status.to_run.values()))
-=======
         self.log.info(msg)
 
         self.log.debug(
             "Finished dag run loop iteration. Remaining tasks %s",
             ti_status.to_run.values()
         )
->>>>>>> cb5ebe9f
 
     @provide_session
     def _process_backfill_task_instances(self,
@@ -2306,11 +2147,7 @@
 
         while ((len(ti_status.to_run) > 0 or len(ti_status.started) > 0) and
                 len(ti_status.deadlocked) == 0):
-<<<<<<< HEAD
-            self.logger.debug("*** Clearing out not_ready list ***")
-=======
             self.log.debug("*** Clearing out not_ready list ***")
->>>>>>> cb5ebe9f
             ti_status.not_ready.clear()
 
             # we need to execute the tasks bottom to top
@@ -2344,45 +2181,27 @@
                     # different Job. Don't rerun it.
                     if ti.state == State.SUCCESS:
                         ti_status.succeeded.add(key)
-<<<<<<< HEAD
-                        self.logger.debug("Task instance {} succeeded. "
-                                          "Don't rerun.".format(ti))
-=======
                         self.log.debug("Task instance %s succeeded. Don't rerun.", ti)
->>>>>>> cb5ebe9f
                         ti_status.to_run.pop(key)
                         if key in ti_status.started:
                             ti_status.started.pop(key)
                         continue
                     elif ti.state == State.SKIPPED:
                         ti_status.skipped.add(key)
-<<<<<<< HEAD
-                        self.logger.debug("Task instance {} skipped. "
-                                          "Don't rerun.".format(ti))
-=======
                         self.log.debug("Task instance %s skipped. Don't rerun.", ti)
->>>>>>> cb5ebe9f
                         ti_status.to_run.pop(key)
                         if key in ti_status.started:
                             ti_status.started.pop(key)
                         continue
                     elif ti.state == State.FAILED:
-<<<<<<< HEAD
-                        self.logger.error("Task instance {} failed".format(ti))
-=======
                         self.log.error("Task instance %s failed", ti)
->>>>>>> cb5ebe9f
                         ti_status.failed.add(key)
                         ti_status.to_run.pop(key)
                         if key in ti_status.started:
                             ti_status.started.pop(key)
                         continue
                     elif ti.state == State.UPSTREAM_FAILED:
-<<<<<<< HEAD
-                        self.logger.error("Task instance {} upstream failed".format(ti))
-=======
                         self.log.error("Task instance %s upstream failed", ti)
->>>>>>> cb5ebe9f
                         ti_status.failed.add(key)
                         ti_status.to_run.pop(key)
                         if key in ti_status.started:
@@ -2426,11 +2245,7 @@
                         continue
 
                     if ti.state == State.UPSTREAM_FAILED:
-<<<<<<< HEAD
-                        self.logger.error("Task instance {} upstream failed".format(ti))
-=======
                         self.log.error("Task instance %s upstream failed", ti)
->>>>>>> cb5ebe9f
                         ti_status.failed.add(key)
                         ti_status.to_run.pop(key)
                         if key in ti_status.started:
@@ -2439,23 +2254,14 @@
 
                     # special case
                     if ti.state == State.UP_FOR_RETRY:
-<<<<<<< HEAD
-                        self.logger.debug("Task instance {} retry period not expired yet"
-                                          .format(ti))
-=======
                         self.log.debug("Task instance %s retry period not expired yet", ti)
->>>>>>> cb5ebe9f
                         if key in ti_status.started:
                             ti_status.started.pop(key)
                         ti_status.to_run[key] = ti
                         continue
 
                     # all remaining tasks
-<<<<<<< HEAD
-                    self.logger.debug('Adding {} to not_ready'.format(ti))
-=======
                     self.log.debug('Adding %s to not_ready', ti)
->>>>>>> cb5ebe9f
                     ti_status.not_ready.add(key)
 
             # execute the tasks in the queue
@@ -2468,15 +2274,10 @@
             if (ti_status.not_ready and
                     ti_status.not_ready == set(ti_status.to_run) and
                     len(ti_status.started) == 0):
-<<<<<<< HEAD
-                self.logger.warning("Deadlock discovered for ti_status.to_run={}"
-                                    .format(ti_status.to_run.values()))
-=======
                 self.log.warning(
                     "Deadlock discovered for ti_status.to_run=%s",
                     ti_status.to_run.values()
                 )
->>>>>>> cb5ebe9f
                 ti_status.deadlocked.update(ti_status.to_run.values())
                 ti_status.to_run.clear()
 
@@ -2509,11 +2310,7 @@
         if ti_status.failed:
             err += (
                 "---------------------------------------------------\n"
-<<<<<<< HEAD
-                "Some task instances failed:\n{}\n".format(ti_status.failed))
-=======
                 "Some task instances failed:\n%s\n".format(ti_status.failed))
->>>>>>> cb5ebe9f
         if ti_status.deadlocked:
             err += (
                 '---------------------------------------------------\n'
@@ -2582,78 +2379,15 @@
 
         ti_status.executed_dag_run_dates.update(processed_dag_run_dates)
 
-<<<<<<< HEAD
-    def _execute(self):
-=======
     @provide_session
     def _execute(self, session=None):
->>>>>>> cb5ebe9f
         """
         Initializes all components required to run a dag for a specified date range and
         calls helper method to execute the tasks.
         """
-<<<<<<< HEAD
-        session = settings.Session()
         ti_status = BackfillJob._DagRunTaskStatus()
 
         start_date = self.bf_start_date
-
-        # Get intervals between the start/end dates, which will turn into dag runs
-        run_dates = self.dag.get_run_dates(start_date=start_date,
-                                           end_date=self.bf_end_date)
-        if len(run_dates) == 0:
-            self.logger.info("No run dates were found for the given dates and dag "
-                             "interval.")
-            return
-
-        # picklin'
-        pickle_id = None
-        if not self.donot_pickle and self.executor.__class__ not in (
-                executors.LocalExecutor, executors.SequentialExecutor):
-            pickle = models.DagPickle(self.dag)
-            session.add(pickle)
-            session.commit()
-            pickle_id = pickle.id
-
-        executor = self.executor
-        executor.start()
-
-        ti_status.total_runs = len(run_dates)  # total dag runs in backfill
-
-        try:
-            remaining_dates = ti_status.total_runs
-            while remaining_dates > 0:
-                dates_to_process = [run_date for run_date in run_dates
-                                    if run_date not in ti_status.executed_dag_run_dates]
-
-                self._execute_for_run_dates(run_dates=dates_to_process,
-                                            ti_status=ti_status,
-                                            executor=executor,
-                                            pickle_id=pickle_id,
-                                            start_date=start_date,
-                                            session=session)
-
-                remaining_dates = (
-                    ti_status.total_runs - len(ti_status.executed_dag_run_dates)
-                )
-                err = self._collect_errors(ti_status=ti_status, session=session)
-                if err:
-                    raise AirflowException(err)
-
-                if remaining_dates > 0:
-                    self.logger.info(("max_active_runs limit for dag {} has been reached "
-                                     " - waiting for other dag runs to finish")
-                                     .format(self.dag_id))
-                    time.sleep(self.delay_on_limit_secs)
-        finally:
-            executor.end()
-            session.commit()
-            session.close()
-=======
-        ti_status = BackfillJob._DagRunTaskStatus()
-
-        start_date = self.bf_start_date
->>>>>>> cb5ebe9f
 
         # Get intervals between the start/end dates, which will turn into dag runs
         run_dates = self.dag.get_run_dates(start_date=start_date,
