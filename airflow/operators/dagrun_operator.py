# -*- coding: utf-8 -*-
#
# Licensed to the Apache Software Foundation (ASF) under one
# or more contributor license agreements.  See the NOTICE file
# distributed with this work for additional information
# regarding copyright ownership.  The ASF licenses this file
# to you under the Apache License, Version 2.0 (the
# "License"); you may not use this file except in compliance
# with the License.  You may obtain a copy of the License at
#
#   http://www.apache.org/licenses/LICENSE-2.0
#
# Unless required by applicable law or agreed to in writing,
# software distributed under the License is distributed on an
# "AS IS" BASIS, WITHOUT WARRANTIES OR CONDITIONS OF ANY
# KIND, either express or implied.  See the License for the
# specific language governing permissions and limitations
# under the License.

import datetime
import six
from airflow.models import BaseOperator
from airflow.utils import timezone
from airflow.utils.decorators import apply_defaults
from airflow.api.common.experimental.trigger_dag import trigger_dag

import json


class DagRunOrder(object):
    def __init__(self, run_id=None, payload=None):
        self.run_id = run_id
        self.payload = payload


class TriggerDagRunOperator(BaseOperator):
    """
    Triggers a DAG run for a specified ``dag_id``

    :param trigger_dag_id: the dag_id to trigger (templated)
    :type trigger_dag_id: str
    :param python_callable: a reference to a python function that will be
        called while passing it the ``context`` object and a placeholder
        object ``obj`` for your callable to fill and return if you want
        a DagRun created. This ``obj`` object contains a ``run_id`` and
        ``payload`` attribute that you can modify in your function.
        The ``run_id`` should be a unique identifier for that DAG run, and
        the payload has to be a picklable object that will be made available
        to your tasks while executing that DAG run. Your function header
        should look like ``def foo(context, dag_run_obj):``
    :type python_callable: python callable
    :param execution_date: Execution date for the dag (templated)
    :type execution_date: str or datetime.datetime
    """
    template_fields = ('trigger_dag_id', 'execution_date')
    template_ext = tuple()
    ui_color = '#ffefeb'

    @apply_defaults
    def __init__(
            self,
            trigger_dag_id,
            python_callable=None,
            execution_date=None,
            *args, **kwargs):
        super(TriggerDagRunOperator, self).__init__(*args, **kwargs)
        self.python_callable = python_callable
        self.trigger_dag_id = trigger_dag_id
<<<<<<< HEAD
        self.execution_date = execution_date
=======
        if isinstance(execution_date, datetime.datetime):
            self.execution_date = execution_date.isoformat()
        elif isinstance(execution_date, six.string_types):
            self.execution_date = execution_date
        elif execution_date is None:
            self.execution_date = execution_date
        else:
            raise TypeError(
                'Expected str or datetime.datetime type '
                'for execution_date. Got {}'.format(
                    type(execution_date)))
>>>>>>> a4bdb35f
        self.run_id = None

    def execute(self, context):
        if self.execution_date is not None:
            run_id = 'trig__{}'.format(self.execution_date)
            self.execution_date = timezone.parse(self.execution_date)
        else:
            run_id = 'trig__' + timezone.utcnow().isoformat()
        dro = DagRunOrder(run_id=run_id)
        if self.python_callable is not None:
            dro = self.python_callable(context, dro)
        if dro:
            trigger_dag(dag_id=self.trigger_dag_id,
                        run_id=dro.run_id,
                        conf=json.dumps(dro.payload),
                        execution_date=self.execution_date,
                        replace_microseconds=False)
            self.run_id = dro.run_id
        else:
            self.log.info("Criteria not met, moving on")<|MERGE_RESOLUTION|>--- conflicted
+++ resolved
@@ -66,9 +66,6 @@
         super(TriggerDagRunOperator, self).__init__(*args, **kwargs)
         self.python_callable = python_callable
         self.trigger_dag_id = trigger_dag_id
-<<<<<<< HEAD
-        self.execution_date = execution_date
-=======
         if isinstance(execution_date, datetime.datetime):
             self.execution_date = execution_date.isoformat()
         elif isinstance(execution_date, six.string_types):
@@ -80,7 +77,6 @@
                 'Expected str or datetime.datetime type '
                 'for execution_date. Got {}'.format(
                     type(execution_date)))
->>>>>>> a4bdb35f
         self.run_id = None
 
     def execute(self, context):
