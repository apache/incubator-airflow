# -*- coding: utf-8 -*-
#
# Licensed under the Apache License, Version 2.0 (the "License");
# you may not use this file except in compliance with the License.
# You may obtain a copy of the License at
#
# http://www.apache.org/licenses/LICENSE-2.0
#
# Unless required by applicable law or agreed to in writing, software
# distributed under the License is distributed on an "AS IS" BASIS,
# WITHOUT WARRANTIES OR CONDITIONS OF ANY KIND, either express or implied.
# See the License for the specific language governing permissions and
# limitations under the License.
import re

from airflow.hooks.hive_hooks import HiveCliHook
from airflow.models import BaseOperator
from airflow.utils.decorators import apply_defaults
from airflow.utils.operator_helpers import context_to_airflow_vars


class HiveOperator(BaseOperator):
    """
    Executes hql code or hive script in a specific Hive database.

    :param hql: the hql to be executed. Note that you may also use
        a relative path from the dag file of a (template) hive script.
    :type hql: string
    :param hive_cli_conn_id: reference to the Hive database
    :type hive_cli_conn_id: string
    :param hiveconf_jinja_translate: when True, hiveconf-type templating
        ${var} gets translated into jinja-type templating {{ var }} and
        ${hiveconf:var} gets translated into jinja-type templating {{ var }}.
        Note that you may want to use this along with the
        ``DAG(user_defined_macros=myargs)`` parameter. View the DAG
        object documentation for more details.
    :type hiveconf_jinja_translate: boolean
    :param script_begin_tag: If defined, the operator will get rid of the
        part of the script before the first occurrence of `script_begin_tag`
    :type script_begin_tag: str
    :param mapred_queue: queue used by the Hadoop CapacityScheduler
    :type  mapred_queue: string
    :param mapred_queue_priority: priority within CapacityScheduler queue.
        Possible settings include: VERY_HIGH, HIGH, NORMAL, LOW, VERY_LOW
    :type  mapred_queue_priority: string
    :param mapred_job_name: This name will appear in the jobtracker.
        This can make monitoring easier.
    :type  mapred_job_name: string
    """

    template_fields = ('hql', 'schema', 'hive_cli_conn_id', 'mapred_queue',
                       'mapred_job_name', 'mapred_queue_priority')
    template_ext = ('.hql', '.sql',)
    ui_color = '#f0e4ec'

    @apply_defaults
    def __init__(
            self, hql,
            hive_cli_conn_id='hive_cli_default',
            schema='default',
            hiveconf_jinja_translate=False,
            script_begin_tag=None,
            run_as_owner=False,
            mapred_queue=None,
            mapred_queue_priority=None,
            mapred_job_name=None,
            *args, **kwargs):

        super(HiveOperator, self).__init__(*args, **kwargs)
        self.hiveconf_jinja_translate = hiveconf_jinja_translate
        self.hql = hql
        self.schema = schema
        self.hive_cli_conn_id = hive_cli_conn_id
        self.script_begin_tag = script_begin_tag
        self.run_as = None
        if run_as_owner:
            self.run_as = self.dag.owner

        self.mapred_queue = mapred_queue
        self.mapred_queue_priority = mapred_queue_priority
        self.mapred_job_name = mapred_job_name

        # assigned lazily - just for consistency we can create the attribute with a
        # `None` initial value, later it will be populated by the execute method.
        # This also makes `on_kill` implementation consistent since it assumes `self.hook`
        # is defined.
        self.hook = None

    def get_hook(self):
        return HiveCliHook(
            hive_cli_conn_id=self.hive_cli_conn_id,
            run_as=self.run_as,
            mapred_queue=self.mapred_queue,
            mapred_queue_priority=self.mapred_queue_priority,
            mapred_job_name=self.mapred_job_name)

    def prepare_template(self):
        if self.hiveconf_jinja_translate:
            self.hql = re.sub(
                "(\$\{(hiveconf:)?([ a-zA-Z0-9_]*)\})", "{{ \g<3> }}", self.hql)
        if self.script_begin_tag and self.script_begin_tag in self.hql:
            self.hql = "\n".join(self.hql.split(self.script_begin_tag)[1:])

    def execute(self, context):
        self.log.info('Executing: %s', self.hql)
        self.hook = self.get_hook()

        # set the mapred_job_name if it's not set with dag, task, execution time info
        if not self.mapred_job_name:
            ti = context['ti']
            self.hook.mapred_job_name = 'Airflow HiveOperator task for {}.{}.{}.{}'\
                .format(ti.hostname.split('.')[0], ti.dag_id, ti.task_id,
                        ti.execution_date.isoformat())

        self.hook.run_cli(hql=self.hql, schema=self.schema,
                          hive_conf=context_to_airflow_vars(context))

    def dry_run(self):
        self.hook = self.get_hook()
        self.hook.test_hql(hql=self.hql)

<<<<<<< HEAD
    def on_kill(self, persistent_context):
        self.hook.kill()
=======
    def on_kill(self):
        if self.hook:
            self.hook.kill()
>>>>>>> 59e35981
<|MERGE_RESOLUTION|>--- conflicted
+++ resolved
@@ -119,11 +119,6 @@
         self.hook = self.get_hook()
         self.hook.test_hql(hql=self.hql)
 
-<<<<<<< HEAD
     def on_kill(self, persistent_context):
-        self.hook.kill()
-=======
-    def on_kill(self):
         if self.hook:
-            self.hook.kill()
->>>>>>> 59e35981
+            self.hook.kill()