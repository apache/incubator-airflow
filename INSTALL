--- conflicted
+++ resolved
@@ -74,25 +74,14 @@
 all_dbs, amazon, apache.atlas, apache.beam, apache.cassandra, apache.druid, apache.hdfs,
 apache.hive, apache.kylin, apache.livy, apache.pig, apache.pinot, apache.spark, apache.sqoop,
 apache.webhdfs, async, atlas, aws, azure, cassandra, celery, cgroups, cloudant, cncf.kubernetes,
-<<<<<<< HEAD
-dask, databricks, datadog, dingding, discord, docker, druid, elasticsearch, exasol, facebook, ftp,
-gcp, gcp_api, github_enterprise, google, google_auth, grpc, hashicorp, hdfs, hive, http, imap, jdbc,
-jenkins, jira, kerberos, kubernetes, ldap, mesos, microsoft.azure, microsoft.mssql, microsoft.winrm,
-mongo, mssql, mysql, odbc, openfaas, opsgenie, oracle, pagerduty, papermill, password, pinot,
-plexus, postgres, presto, qds, qubole, rabbitmq, redis, salesforce, samba, segment, sendgrid,
-sentry, sftp, singularity, slack, snowflake, spark, sqlite, ssh, statsd, tableau, vertica,
-virtualenv, webhdfs, winrm, yandex, yandexcloud, zendesk, all, devel, devel_hadoop, doc, devel_all,
-devel_ci
-=======
 crypto, dask, databricks, datadog, dingding, discord, docker, druid, elasticsearch, exasol,
 facebook, ftp, gcp, gcp_api, github_enterprise, google, google_auth, grpc, hashicorp, hdfs, hive,
-http, imap, jdbc, jenkins, jira, kerberos, kubernetes, ldap, microsoft.azure, microsoft.mssql,
-microsoft.winrm, mongo, mssql, mysql, odbc, openfaas, opsgenie, oracle, pagerduty, papermill,
-password, pinot, plexus, postgres, presto, qds, qubole, rabbitmq, redis, s3, salesforce, samba,
-segment, sendgrid, sentry, sftp, singularity, slack, snowflake, spark, sqlite, ssh, statsd, tableau,
-telegram, vertica, virtualenv, webhdfs, winrm, yandex, zendesk, all, devel, devel_hadoop, doc,
-devel_all, devel_ci
->>>>>>> fbe3745d
+http, imap, jdbc, jenkins, jira, kerberos, kubernetes, ldap, mesos, microsoft.azure,
+microsoft.mssql, microsoft.winrm, mongo, mssql, mysql, odbc, openfaas, opsgenie, oracle, pagerduty,
+papermill, password, pinot, plexus, postgres, presto, qds, qubole, rabbitmq, redis, s3, salesforce,
+samba, segment, sendgrid, sentry, sftp, singularity, slack, snowflake, spark, sqlite, ssh, statsd,
+tableau, telegram, vertica, virtualenv, webhdfs, winrm, yandex, zendesk, all, devel, devel_hadoop,
+doc, devel_all, devel_ci
 
 # END EXTRAS HERE
 
