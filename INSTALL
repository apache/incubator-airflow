--- conflicted
+++ resolved
@@ -97,13 +97,9 @@
 crypto, dask, databricks, datadog, devel, devel_all, devel_ci, devel_hadoop, dingding, discord, doc,
 docker, druid, elasticsearch, exasol, facebook, ftp, gcp, gcp_api, github_enterprise, google,
 google_auth, grpc, hashicorp, hdfs, hive, http, imap, jdbc, jenkins, jira, kerberos, kubernetes,
-<<<<<<< HEAD
-ldap, mesos, microsoft.azure, microsoft.mssql, microsoft.winrm, mongo, mssql, mysql, odbc, openfaas,
-=======
-ldap, microsoft.azure, microsoft.mssql, microsoft.winrm, mongo, mssql, mysql, neo4j, odbc, openfaas,
->>>>>>> 9bbfaee6
-opsgenie, oracle, pagerduty, papermill, password, pinot, plexus, postgres, presto, qds, qubole,
-rabbitmq, redis, s3, salesforce, samba, segment, sendgrid, sentry, sftp, singularity, slack,
+ldap, mesos, microsoft.azure, microsoft.mssql, microsoft.winrm, mongo, mssql, mysql, neo4j, odbc,
+openfaas, opsgenie, oracle, pagerduty, papermill, password, pinot, plexus, postgres, presto, qds,
+qubole, rabbitmq, redis, s3, salesforce, samba, segment, sendgrid, sentry, sftp, singularity, slack,
 snowflake, spark, sqlite, ssh, statsd, tableau, telegram, vertica, virtualenv, webhdfs, winrm,
 yandex, zendesk
 
