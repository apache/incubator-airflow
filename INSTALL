# INSTALL / BUILD instructions for Apache Airflow

This ia a generic installation method that requires a number of dependencies to be installed.

Depending on your system you might need different prerequisites, but the following
systems/prerequisites are known to work:

Linux (Debian Buster and Linux Mint Tricia):

sudo apt install build-essentials python3.6-dev python3.7-dev python-dev openssl \
                 sqlite sqlite-dev default-libmysqlclient-dev libmysqld-dev postgresq

MacOS (Mojave/Catalina):

brew install sqlite mysql postgresql

# [required] fetch the tarball and untar the source move into the directory that was untarred.

# [optional] run Apache RAT (release audit tool) to validate license headers
# RAT docs here: https://creadur.apache.org/rat/. Requires Java and Apache Rat
java -jar apache-rat.jar -E ./.rat-excludes -d .

# [optional] Airflow pulls in quite a lot of dependencies in order
# to connect to other services. You might want to test or run Airflow
# from a virtual env to make sure those dependencies are separated
# from your system wide versions

python3 -m venv PATH_TO_YOUR_VENV
source PATH_TO_YOUR_VENV/bin/activate

NOTE!!

On November 2020, new version of PIP (20.3) has been released with a new, 2020 resolver. This resolver
does not yet work with Apache Airflow and might lead to errors in installation - depends on your choice
of extras. In order to install Airflow you need to either downgrade pip to version 20.2.4
``pip install --upgrade pip==20.2.4`` or, in case you use Pip 20.3, you need to add option
``--use-deprecated legacy-resolver`` to your pip install command.

# [required] building and installing by pip (preferred)
pip install .

# or directly
python setup.py install

# You can also install recommended version of the dependencies by using
# constraint-python<PYTHON_MAJOR_MINOR_VERSION>.txt files as constraint file. This is needed in case
# you have problems with installing the current requirements from PyPI.
# There are different constraint files for different python versions. For example"

pip install . \
  --constraint "https://raw.githubusercontent.com/apache/airflow/constraints-master/constraints-3.6.txt"


By default `pip install` in Airflow 2.0 installs only the provider packages that are needed by the extras and
install them as packages from PyPI rather than from local sources:


pip install . \
  --constraint "https://raw.githubusercontent.com/apache/airflow/constraints-master/constraints-3.6.txt"


You can also install airflow in "editable mode" (with -e) flag and then provider packages are
available directly from the sources (and the provider packages installed from PyPI are UNINSTALLED in
order to avoid having providers in two places. And `provider.yaml` files are used to discover capabilities
of the providers which are part of the airflow source code.

You can read more about `provider.yaml` and community-managed providers in
https://airflow.apache.org/docs/apache-airflow-providers/index.html for developing custom providers
and in ``CONTRIBUTING.rst`` for developing community maintained providers.

This is useful if you want to develop providers:

pip install -e . \
  --constraint "https://raw.githubusercontent.com/apache/airflow/constraints-master/constraints-3.6.txt"

You can als skip installing provider packages from PyPI by setting INSTALL_PROVIDERS_FROM_SOURCE to "true".
In this case Airflow will be installed in non-editable mode with all providers installed from the sources.
Additionally `provider.yaml` files will also be copied to providers folders which will make the providers
discoverable by Airflow even if they are not installed from packages in this case.

INSTALL_PROVIDERS_FROM_SOURCES="true" pip install . \
  --constraint "https://raw.githubusercontent.com/apache/airflow/constraints-master/constraints-3.6.txt"

Airflow can be installed with extras to install some additional features (for example 'async' or 'doc' or
to install automatically providers and all dependencies needed by that provider:

pip install .[async,google,amazon] \
  --constraint "https://raw.githubusercontent.com/apache/airflow/constraints-master/constraints-3.6.txt"

The list of available extras:

# START EXTRAS HERE

all, all_dbs, amazon, apache.atlas, apache.beam, apache.cassandra, apache.druid, apache.hdfs,
apache.hive, apache.kylin, apache.livy, apache.pig, apache.pinot, apache.spark, apache.sqoop,
apache.webhdfs, async, atlas, aws, azure, cassandra, celery, cgroups, cloudant, cncf.kubernetes,
<<<<<<< HEAD
crypto, dask, databricks, datadog, dingding, discord, docker, druid, elasticsearch, exasol,
facebook, ftp, gcp, gcp_api, github_enterprise, google, grafana, google_auth, grpc, hashicorp, hdfs, 
hive, http, imap, jdbc, jenkins, jira, kerberos, kubernetes, ldap, microsoft.azure, microsoft.mssql,
microsoft.winrm, mongo, mssql, mysql, odbc, openfaas, opsgenie, oracle, pagerduty, papermill,
password, pinot, plexus, postgres, presto, qds, qubole, rabbitmq, redis, s3, salesforce, samba,
segment, sendgrid, sentry, sftp, singularity, slack, snowflake, spark, sqlite, ssh, statsd, tableau,
telegram, vertica, virtualenv, webhdfs, winrm, yandex, zendesk, all, devel, devel_hadoop, doc,
devel_all, devel_ci
=======
crypto, dask, databricks, datadog, devel, devel_all, devel_ci, devel_hadoop, dingding, discord, doc,
docker, druid, elasticsearch, exasol, facebook, ftp, gcp, gcp_api, github_enterprise, google,
google_auth, grpc, hashicorp, hdfs, hive, http, imap, jdbc, jenkins, jira, kerberos, kubernetes,
ldap, microsoft.azure, microsoft.mssql, microsoft.winrm, mongo, mssql, mysql, odbc, openfaas,
opsgenie, oracle, pagerduty, papermill, password, pinot, plexus, postgres, presto, qds, qubole,
rabbitmq, redis, s3, salesforce, samba, segment, sendgrid, sentry, sftp, singularity, slack,
snowflake, spark, sqlite, ssh, statsd, tableau, telegram, vertica, virtualenv, webhdfs, winrm,
yandex, zendesk
>>>>>>> 3d538636

# END EXTRAS HERE

# For installing Airflow in development environments - see CONTRIBUTING.rst<|MERGE_RESOLUTION|>--- conflicted
+++ resolved
@@ -94,25 +94,14 @@
 all, all_dbs, amazon, apache.atlas, apache.beam, apache.cassandra, apache.druid, apache.hdfs,
 apache.hive, apache.kylin, apache.livy, apache.pig, apache.pinot, apache.spark, apache.sqoop,
 apache.webhdfs, async, atlas, aws, azure, cassandra, celery, cgroups, cloudant, cncf.kubernetes,
-<<<<<<< HEAD
-crypto, dask, databricks, datadog, dingding, discord, docker, druid, elasticsearch, exasol,
-facebook, ftp, gcp, gcp_api, github_enterprise, google, grafana, google_auth, grpc, hashicorp, hdfs, 
-hive, http, imap, jdbc, jenkins, jira, kerberos, kubernetes, ldap, microsoft.azure, microsoft.mssql,
-microsoft.winrm, mongo, mssql, mysql, odbc, openfaas, opsgenie, oracle, pagerduty, papermill,
-password, pinot, plexus, postgres, presto, qds, qubole, rabbitmq, redis, s3, salesforce, samba,
-segment, sendgrid, sentry, sftp, singularity, slack, snowflake, spark, sqlite, ssh, statsd, tableau,
-telegram, vertica, virtualenv, webhdfs, winrm, yandex, zendesk, all, devel, devel_hadoop, doc,
-devel_all, devel_ci
-=======
 crypto, dask, databricks, datadog, devel, devel_all, devel_ci, devel_hadoop, dingding, discord, doc,
 docker, druid, elasticsearch, exasol, facebook, ftp, gcp, gcp_api, github_enterprise, google,
-google_auth, grpc, hashicorp, hdfs, hive, http, imap, jdbc, jenkins, jira, kerberos, kubernetes,
+google_auth, grafana, grpc, hashicorp, hdfs, hive, http, imap, jdbc, jenkins, jira, kerberos, kubernetes,
 ldap, microsoft.azure, microsoft.mssql, microsoft.winrm, mongo, mssql, mysql, odbc, openfaas,
 opsgenie, oracle, pagerduty, papermill, password, pinot, plexus, postgres, presto, qds, qubole,
 rabbitmq, redis, s3, salesforce, samba, segment, sendgrid, sentry, sftp, singularity, slack,
 snowflake, spark, sqlite, ssh, statsd, tableau, telegram, vertica, virtualenv, webhdfs, winrm,
 yandex, zendesk
->>>>>>> 3d538636
 
 # END EXTRAS HERE
 
