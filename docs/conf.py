# -*- coding: utf-8 -*-
# flake8: noqa
# Disable Flake8 because of all the sphinx imports
#
# Licensed to the Apache Software Foundation (ASF) under one
# or more contributor license agreements.  See the NOTICE file
# distributed with this work for additional information
# regarding copyright ownership.  The ASF licenses this file
# to you under the Apache License, Version 2.0 (the
# "License"); you may not use this file except in compliance
# with the License.  You may obtain a copy of the License at
#
#   http://www.apache.org/licenses/LICENSE-2.0
#
# Unless required by applicable law or agreed to in writing,
# software distributed under the License is distributed on an
# "AS IS" BASIS, WITHOUT WARRANTIES OR CONDITIONS OF ANY
# KIND, either express or implied.  See the License for the
# specific language governing permissions and limitations
# under the License.

<<<<<<< HEAD
=======

>>>>>>> 4311c1f0
# Airflow documentation build configuration file, created by
# sphinx-quickstart on Thu Oct  9 20:50:01 2014.
#
# This file is execfile()d with the current directory set to its
# containing dir.
#
# Note that not all possible configuration values are present in this
# autogenerated file.
#
# All configuration values have a default; values that are commented out
# serve to show the default.
"""Configuration of Airflow Docs"""
import os
import sys
from typing import Dict

import airflow

autodoc_mock_imports = [
    'MySQLdb',
    'adal',
    'analytics',
    'azure',
    'azure.cosmos',
    'azure.datalake',
    'azure.mgmt',
    'boto3',
    'botocore',
    'bson',
    'cassandra',
    'celery',
    'cloudant',
    'cryptography',
    'cx_Oracle',
    'datadog',
    'distributed',
    'docker',
    'google',
    'google_auth_httplib2',
    'googleapiclient',
    'grpc',
    'hdfs',
    'httplib2',
    'jaydebeapi',
    'jenkins',
    'jira',
    'kubernetes',
    'msrestazure',
    'pandas',
    'pandas_gbq',
    'paramiko',
    'pinotdb',
    'psycopg2',
    'pydruid',
    'pyhive',
    'pyhive',
    'pymongo',
    'pymssql',
    'pysftp',
    'qds_sdk',
    'redis',
    'simple_salesforce',
    'slackclient',
    'smbclient',
    'snowflake',
    'sshtunnel',
    'tenacity',
    'vertica_python',
    'winrm',
    'zdesk',
]

# Hack to allow changing for piece of the code to behave differently while
# the docs are being built. The main objective was to alter the
# behavior of the utils.apply_default that was hiding function headers
os.environ['BUILDING_AIRFLOW_DOCS'] = 'TRUE'

# If extensions (or modules to document with autodoc) are in another directory,
# add these directories to sys.path here. If the directory is relative to the
# documentation root, use os.path.abspath to make it absolute, like shown here.

sys.path.append(os.path.join(os.path.dirname(__file__), 'exts'))

# -- General configuration ------------------------------------------------

# If your documentation needs a minimal Sphinx version, state it here.
# needs_sphinx = '1.0'

# Add any Sphinx extension module names here, as strings. They can be
# extensions coming with Sphinx (named 'sphinx.ext.*') or your custom
# ones.
extensions = [
    'sphinx.ext.autodoc',
    'sphinx.ext.coverage',
    'sphinx.ext.viewcode',
    'sphinx.ext.graphviz',
    'sphinxarg.ext',
    'sphinxcontrib.httpdomain',
    'sphinx.ext.intersphinx',
<<<<<<< HEAD
=======
    'autoapi.extension',
    'exampleinclude',
    'docroles'
>>>>>>> 4311c1f0
]

autodoc_default_options = {
    'show-inheritance': True,
    'members': True
}

viewcode_follow_imported_members = True

# Add any paths that contain templates here, relative to this directory.
templates_path = ['templates']

# The suffix of source filenames.
source_suffix = '.rst'

# The encoding of source files.
# source_encoding = 'utf-8-sig'

# The master toctree document.
master_doc = 'index'

# General information about the project.
project = 'Airflow'
# copyright = ''

# The version info for the project you're documenting, acts as replacement for
# |version| and |release|, also used in various other places throughout the
# built documents.
#
# The short X.Y version.
# version = '1.0.0'
version = airflow.__version__
# The full version, including alpha/beta/rc tags.
# release = '1.0.0'
release = airflow.__version__

# The language for content autogenerated by Sphinx. Refer to documentation
# for a list of supported languages.
# language = None

# There are two options for replacing |today|: either, you set today to some
# non-false value, then it is used:
# today = ''
# Else, today_fmt is used as the format for a strftime call.
# today_fmt = '%B %d, %Y'

# List of patterns, relative to source directory, that match files and
# directories to ignore when looking for source files.
exclude_patterns = [
    '_api/airflow/_vendor',
    '_api/airflow/api',
    '_api/airflow/bin',
    '_api/airflow/config_templates',
    '_api/airflow/configuration',
    '_api/airflow/contrib/auth',
    '_api/airflow/contrib/example_dags',
    '_api/airflow/contrib/index.rst',
    '_api/airflow/contrib/kubernetes',
    '_api/airflow/contrib/task_runner',
    '_api/airflow/contrib/utils',
    '_api/airflow/dag',
    '_api/airflow/default_login',
    '_api/airflow/example_dags',
    '_api/airflow/exceptions',
    '_api/airflow/index.rst',
    '_api/airflow/jobs',
    '_api/airflow/lineage',
    '_api/airflow/typing',
    '_api/airflow/logging_config',
    '_api/airflow/macros',
    '_api/airflow/migrations',
    '_api/airflow/plugins_manager',
    '_api/airflow/security',
    '_api/airflow/settings',
    '_api/airflow/sentry',
    '_api/airflow/stats',
    '_api/airflow/task',
    '_api/airflow/kubernetes',
    '_api/airflow/ti_deps',
    '_api/airflow/utils',
    '_api/airflow/version',
    '_api/airflow/www',
    '_api/main',
    '_api/airflow/gcp/index.rst',
    '_api/airflow/gcp/example_dags',
    '_api/airflow/gcp/utils',
    '_api/airflow/providers/index.rst',
    '_api/airflow/providers/google/index.rst',
    '_api/airflow/providers/google/marketing_platform/index.rst',
    '_api/airflow/providers/google/marketing_platform/example_dags',
    'autoapi_templates',
    'howto/operator/gcp/_partials',
]

# The reST default role (used for this markup: `text`) to use for all
# documents.
# default_role = None

# If true, '()' will be appended to :func: etc. cross-reference text.
# add_function_parentheses = True

# If true, the current module name will be prepended to all description
# unit titles (such as .. function::).
# add_module_names = True

# If true, sectionauthor and moduleauthor directives will be shown in the
# output. They are ignored by default.
# show_authors = False

# The name of the Pygments (syntax highlighting) style to use.
pygments_style = 'sphinx'

# A list of ignored prefixes for module index sorting.
# modindex_common_prefix = []

# If true, keep warnings as "system message" paragraphs in the built documents.
keep_warnings = True


intersphinx_mapping = {
    'boto3': ('https://boto3.amazonaws.com/v1/documentation/api/latest/', None),
    'mongodb': ('https://api.mongodb.com/python/current/', None),
    'pandas': ('https://pandas.pydata.org/pandas-docs/stable/', None),
    'python': ('https://docs.python.org/3/', None),
    'requests': ('https://requests.readthedocs.io/en/master/', None),
    'sqlalchemy': ('https://docs.sqlalchemy.org/en/latest/', None),
    'hdfs': ('https://hdfscli.readthedocs.io/en/latest/', None),
    # google-cloud-python
    'google-cloud-automl': ('https://googleapis.dev/python/automl/latest', None),
    'google-cloud-bigquery': ('https://googleapis.dev/python/bigquery/latest', None),
    'google-cloud-bigquery-datatransfer': ('https://googleapis.dev/python/bigquerydatatransfer/latest', None),
    'google-cloud-bigquery-storage': ('https://googleapis.dev/python/bigquerystorage/latest', None),
    'google-cloud-bigtable': ('https://googleapis.dev/python/bigtable/latest', None),
    'google-cloud-container': ('https://googleapis.dev/python/container/latest', None),
    'google-cloud-core': ('https://googleapis.dev/python/google-cloud-core/latest', None),
    'google-cloud-datastore': ('https://googleapis.dev/python/datastore/latest', None),
    'google-cloud-dlp': ('https://googleapis.dev/python/dlp/latest', None),
    'google-cloud-kms': ('https://googleapis.dev/python/cloudkms/latest', None),
    'google-cloud-language': ('https://googleapis.dev/python/language/latest', None),
    'google-cloud-pubsub': ('https://googleapis.dev/python/pubsub/latest', None),
    'google-cloud-redis': ('https://googleapis.dev/python/redis/latest', None),
    'google-cloud-spanner': ('https://googleapis.dev/python/spanner/latest', None),
    'google-cloud-speech': ('https://googleapis.dev/python/speech/latest', None),
    'google-cloud-storage': ('https://googleapis.dev/python/storage/latest', None),
    'google-cloud-tasks': ('https://googleapis.dev/python/cloudtasks/latest', None),
    'google-cloud-texttospeech': ('https://googleapis.dev/python/texttospeech/latest', None),
    'google-cloud-translate': ('https://googleapis.dev/python/translation/latest', None),
    'google-cloud-videointelligence': ('https://googleapis.dev/python/videointelligence/latest', None),
    'google-cloud-vision': ('https://googleapis.dev/python/vision/latest', None),
}

intersphinx_mapping = {
    'boto3': ('https://boto3.amazonaws.com/v1/documentation/api/latest', None),
}

# -- Options for HTML output ----------------------------------------------

# The theme to use for HTML and HTML Help pages.  See the documentation for
# a list of builtin themes.
html_theme = 'sphinx_rtd_theme'

# Theme options are theme-specific and customize the look and feel of a theme
# further.  For a list of options available for each theme, see the
# documentation.
# html_theme_options = {}

# Add any paths that contain custom themes here, relative to this directory.
# html_theme_path = []
import sphinx_rtd_theme  # isort:skip pylint: disable=wrong-import-position,wrong-import-order

html_theme_path = [sphinx_rtd_theme.get_html_theme_path()]

# The name for this set of Sphinx documents.  If None, it defaults to
# "<project> v<release> documentation".
html_title = "Airflow Documentation"

# A shorter title for the navigation bar.  Default is the same as html_title.
html_short_title = ""

# The name of an image file (relative to this directory) to place at the top
# of the sidebar.
# html_logo = None

html_favicon = "../airflow/www/static/pin_32.png"

# Add any paths that contain custom static files (such as style sheets) here,
# relative to this directory. They are copied after the builtin static files,
# so a file named "default.css" will overwrite the builtin "default.css".
# html_static_path = ['_static']

# Add any extra paths that contain custom files (such as robots.txt or
# .htaccess) here, relative to this directory. These files are copied
# directly to the root of the documentation.
# html_extra_path = []

# If not '', a 'Last updated on:' timestamp is inserted at every page bottom,
# using the given strftime format.
# html_last_updated_fmt = '%b %d, %Y'

# If true, SmartyPants will be used to convert quotes and dashes to
# typographically correct entities.
# html_use_smartypants = True

# Custom sidebar templates, maps document names to template names.
# html_sidebars = {}

# Additional templates that should be rendered to pages, maps page names to
# template names.
# html_additional_pages = {}

# If false, no module index is generated.
# html_domain_indices = True

# If false, no index is generated.
html_use_index = True

# If true, the index is split into individual pages for each letter.
# html_split_index = False

# If true, links to the reST sources are added to the pages.
# html_show_sourcelink = True

# If true, "Created using Sphinx" is shown in the HTML footer. Default is True.
# html_show_sphinx = True

# If true, "(C) Copyright ..." is shown in the HTML footer. Default is True.
html_show_copyright = False

# If true, an OpenSearch description file will be output, and all pages will
# contain a <link> tag referring to it.  The value of this option must be the
# base URL from which the finished HTML is served.
# html_use_opensearch = ''

# This is the file name suffix for HTML files (e.g. ".xhtml").
# html_file_suffix = None

# Output file base name for HTML help builder.
htmlhelp_basename = 'Airflowdoc'

# -- Options for LaTeX output ---------------------------------------------

latex_elements = {
    # The paper size ('letterpaper' or 'a4paper').
    # 'papersize': 'letterpaper',

    # The font size ('10pt', '11pt' or '12pt').
    # 'pointsize': '10pt',

    # Additional stuff for the LaTeX preamble.
    # 'preamble': '',
}  # type: Dict[str,str]

# Grouping the document tree into LaTeX files. List of tuples
# (source start file, target name, title,
#  author, documentclass [howto, manual, or own class]).
latex_documents = [
    ('index', 'Airflow.tex', 'Airflow Documentation',
     'Apache Airflow', 'manual'),
]

# The name of an image file (relative to this directory) to place at the top of
# the title page.
# latex_logo = None

# For "manual" documents, if this is true, then toplevel headings are parts,
# not chapters.
# latex_use_parts = False

# If true, show page references after internal links.
# latex_show_pagerefs = False

# If true, show URL addresses after external links.
# latex_show_urls = False

# Documents to append as an appendix to all manuals.
# latex_appendices = []

# If false, no module index is generated.
# latex_domain_indices = True


# -- Options for manual page output ---------------------------------------

# One entry per manual page. List of tuples
# (source start file, name, description, authors, manual section).
man_pages = [
    ('index', 'airflow', 'Airflow Documentation',
     ['Apache Airflow'], 1)
]

# If true, show URL addresses after external links.
# man_show_urls = False


# -- Options for Texinfo output -------------------------------------------

# Grouping the document tree into Texinfo files. List of tuples
# (source start file, target name, title, author,
#  dir menu entry, description, category)
texinfo_documents = [(
    'index', 'Airflow', 'Airflow Documentation',
    'Apache Airflow', 'Airflow',
    'Airflow is a system to programmatically author, schedule and monitor data pipelines.',
    'Miscellaneous'
), ]

# Documents to append as an appendix to all manuals.
# texinfo_appendices = []

# If false, no module index is generated.
# texinfo_domain_indices = True

# How to display URL addresses: 'footnote', 'no', or 'inline'.
# texinfo_show_urls = 'footnote'

# If true, do not generate a @detailmenu in the "Top" node's menu.
# texinfo_no_detailmenu = False

# sphinx-autoapi configuration
# See:
# https://sphinx-autoapi.readthedocs.io/en/latest/config.html

# Paths (relative or absolute) to the source code that you wish to generate
# your API documentation from.
autoapi_dirs = [
    os.path.abspath('../airflow'),
]

# A directory that has user-defined templates to override our default templates.
autoapi_template_dir = 'autoapi_templates'

# A list of patterns to ignore when finding files
autoapi_ignore = [
    # These modules are backcompat shims, don't build docs for them
    '*/airflow/contrib/operators/s3_to_gcs_transfer_operator.py',
    '*/airflow/contrib/operators/gcs_to_gcs_transfer_operator.py',
    '*/airflow/contrib/operators/gcs_to_gcs_transfer_operator.py',
    '*/airflow/kubernetes/kubernetes_request_factory/*',

    '*/node_modules/*',
    '*/migrations/*',
]
# Keep the AutoAPI generated files on the filesystem after the run.
# Useful for debugging.
autoapi_keep_files = True

# Relative path to output the AutoAPI files into. This can also be used to place the generated documentation
# anywhere in your documentation hierarchy.
autoapi_root = '_api'

# -- Options for example include ------------------------------------------
exampleinclude_sourceroot = os.path.abspath('..')<|MERGE_RESOLUTION|>--- conflicted
+++ resolved
@@ -19,10 +19,7 @@
 # specific language governing permissions and limitations
 # under the License.
 
-<<<<<<< HEAD
-=======
-
->>>>>>> 4311c1f0
+
 # Airflow documentation build configuration file, created by
 # sphinx-quickstart on Thu Oct  9 20:50:01 2014.
 #
@@ -122,12 +119,9 @@
     'sphinxarg.ext',
     'sphinxcontrib.httpdomain',
     'sphinx.ext.intersphinx',
-<<<<<<< HEAD
-=======
     'autoapi.extension',
     'exampleinclude',
     'docroles'
->>>>>>> 4311c1f0
 ]
 
 autodoc_default_options = {
@@ -279,10 +273,6 @@
     'google-cloud-vision': ('https://googleapis.dev/python/vision/latest', None),
 }
 
-intersphinx_mapping = {
-    'boto3': ('https://boto3.amazonaws.com/v1/documentation/api/latest', None),
-}
-
 # -- Options for HTML output ----------------------------------------------
 
 # The theme to use for HTML and HTML Help pages.  See the documentation for
