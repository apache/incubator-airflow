--- conflicted
+++ resolved
@@ -24,21 +24,17 @@
 
 ## Airflow Master
 
-<<<<<<< HEAD
 ### Increase standard Dataproc disk sizes
 
 It is highly recommended to have 1TB+ disk size for Dataproc to have sufficient throughput:
 https://cloud.google.com/compute/docs/disks/performance
 
-### Unify default conn_id for Google Cloud Platform
-=======
 ### Changes to DatastoreHook
 
 * removed argument `version` from `get_conn` function and added it to the hook's `__init__` function instead and renamed it to `api_version`
 * renamed the `partialKeys` argument of function `allocate_ids` to `partial_keys`
 
-#### Unify default conn_id for Google Cloud Platform
->>>>>>> 4a2c9c55
+### Unify default conn_id for Google Cloud Platform
 
 Previously not all hooks and operators related to Google Cloud Platform use
 ``google_cloud_default`` as a default conn_id. There is currently one default
