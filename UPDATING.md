<!--
Licensed to the Apache Software Foundation (ASF) under one
or more contributor license agreements.  See the NOTICE file
distributed with this work for additional information
regarding copyright ownership.  The ASF licenses this file
to you under the Apache License, Version 2.0 (the
"License"); you may not use this file except in compliance
with the License.  You may obtain a copy of the License at

  http://www.apache.org/licenses/LICENSE-2.0

Unless required by applicable law or agreed to in writing,
software distributed under the License is distributed on an
"AS IS" BASIS, WITHOUT WARRANTIES OR CONDITIONS OF ANY
KIND, either express or implied.  See the License for the
specific language governing permissions and limitations
under the License.
-->

# Updating Airflow

This file documents any backwards-incompatible changes in Airflow and
assists users migrating to a new version.

## Airflow Master

<<<<<<< HEAD

#### Change default aws_conn_id in EMR operators

The aws_conn_id was accidently set to 's3_default' instead of 'aws_default' in some of the emr operators in previous versions. This was leading to emr_step_sensors not being able to find their corresponding emr cluster. With the new changes in the emr_add_steps_operator, emr_terminate_job_flow_operator and emr_create_job_flow_operator this issue is solved.
=======
### Deprecate legacy UI in favor of FAB RBAC UI
Previously we were using two versions of UI, which were hard to maintain as we need to implement/update the same feature
in both versions. With this change we've removed the older UI in favor of Flask App Builder RBAC UI. No need to set the 
RBAC UI explicitly in the configuration now as this is the only default UI.  
Please note that that custom auth backends will need re-writing to target new FAB based UI.

>>>>>>> fc440dc3

#### SLUGIFY_USES_TEXT_UNIDECODE or AIRFLOW_GPL_UNIDECODE no longer required

It is no longer required to set one of the environment variables to avoid
a GPL dependency. Airflow will now always use text-unidecode if unidecode
was not installed before.

#### Remove run_duration

We should not use the `run_duration` option anymore. This used to be for restarting the scheduler from time to time, but right now the scheduler is getting more stable and therefore using this setting is considered bad and might cause an inconsistent state.

### Modification to config file discovery

If the `AIRFLOW_CONFIG` environment variable was not set and the
`~/airflow/airflow.cfg` file existed, airflow previously used
`~/airflow/airflow.cfg` instead of `$AIRFLOW_HOME/airflow.cfg`. Now airflow
will discover its config file using the `$AIRFLOW_CONFIG` and `$AIRFLOW_HOME`
environment variables rather than checking for the presence of a file.

### Modification to `ts_nodash` macro
`ts_nodash` previously contained TimeZone information alongwith execution date. For Example: `20150101T000000+0000`. This is not user-friendly for file or folder names which was a popular use case for `ts_nodash`. Hence this behavior has been changed and using `ts_nodash` will no longer contain TimeZone information, restoring the pre-1.10 behavior of this macro. And a new macro `ts_nodash_with_tz` has been added which can be used to get a string with execution date and timezone info without dashes.

Examples:
  * `ts_nodash`: `20150101T000000`
  * `ts_nodash_with_tz`: `20150101T000000+0000`

### New `dag_processor_manager_log_location` config option

The DAG parsing manager log now by default will be log into a file, where its location is
controlled by the new `dag_processor_manager_log_location` config option in core section.

### new `sync_parallelism` config option in celery section

The new `sync_parallelism` config option will control how many processes CeleryExecutor will use to
fetch celery task state in parallel. Default value is max(1, number of cores - 1)

### Semantics of next_ds/prev_ds changed for manually triggered runs

next_ds/prev_ds now map to execution_date instead of the next/previous schedule-aligned execution date for DAGs triggered in the UI.

### Rename of BashTaskRunner to StandardTaskRunner

BashTaskRunner has been renamed to StandardTaskRunner. It is the default task runner
so you might need to update your config.

`task_runner = StandardTaskRunner`

### DAG level Access Control for new RBAC UI

Extend and enhance new Airflow RBAC UI to support DAG level ACL. Each dag now has two permissions(one for write, one for read) associated('can_dag_edit', 'can_dag_read').
The admin will create new role, associate the dag permission with the target dag and assign that role to users. That user can only access / view the certain dags on the UI
that he has permissions on. If a new role wants to access all the dags, the admin could associate dag permissions on an artificial view(``all_dags``) with that role.

We also provide a new cli command(``sync_perm``) to allow admin to auto sync permissions.


### min_file_parsing_loop_time config option temporarily disabled

The scheduler.min_file_parsing_loop_time config option has been temporarily removed due to
some bugs.

### CLI Changes

The ability to manipulate users from the command line has been changed. 'airflow create_user' and 'airflow delete_user' and 'airflow list_users' has been grouped to a single command `airflow users` with optional flags `--create`, `--list` and `--delete`.

Example Usage:

To create a new user:
```bash
airflow users --create --username jondoe --lastname doe --firstname jon --email jdoe@apache.org --role Viewer --password test
```

To list users:
```bash
airflow users --list
```

To delete a user:
```bash
airflow users --delete --username jondoe
```

### User model changes
This patch changes the `User.superuser` field from a hardcoded boolean to a `Boolean()` database column. `User.superuser` will default to `False`, which means that this privilege will have to be granted manually to any users that may require it.

For example, open a Python shell and
```python
from airflow import models, settings

session = settings.Session()
users = session.query(models.User).all()  # [admin, regular_user]

users[1].superuser  # False

admin = users[0]
admin.superuser = True
session.add(admin)
session.commit()
```

## Airflow 1.10.1

### StatsD Metrics

The `scheduler_heartbeat` metric has been changed from a gauge to a counter. Each loop of the scheduler will increment the counter by 1. This provides a higher degree of visibility and allows for better integration with Prometheus using the [StatsD Exporter](https://github.com/prometheus/statsd_exporter). The scheduler's activity status can be determined by graphing and alerting using a rate of change of the counter. If the scheduler goes down, the rate will drop to 0.

### Custom auth backends interface change

We have updated the version of flask-login we depend upon, and as a result any
custom auth backends might need a small change: `is_active`,
`is_authenticated`, and `is_anonymous` should now be properties. What this means is if
previously you had this in your user class

    def is_active(self):
      return self.active

then you need to change it like this

    @property
    def is_active(self):
      return self.active

### EMRHook now passes all of connection's extra to CreateJobFlow API

EMRHook.create_job_flow has been changed to pass all keys to the create_job_flow API, rather than
just specific known keys for greater flexibility.

However prior to this release the "emr_default" sample connection that was created had invalid
configuration, so creating EMR clusters might fail until your connection is updated. (Ec2KeyName,
Ec2SubnetId, TerminationProtection and KeepJobFlowAliveWhenNoSteps were all top-level keys when they
should be inside the "Instances" dict)

### LDAP Auth Backend now requires TLS

Connecting to an LDAP server over plain text is not supported anymore. The
certificate presented by the LDAP server must be signed by a trusted
certificate, or you must provide the `cacert` option under `[ldap]` in the
config file.

If you want to use LDAP auth backend without TLS then you will have to create a
custom-auth backend based on
https://github.com/apache/airflow/blob/1.10.0/airflow/contrib/auth/backends/ldap_auth.py

## Airflow 1.10

Installation and upgrading requires setting `SLUGIFY_USES_TEXT_UNIDECODE=yes` in your environment or
`AIRFLOW_GPL_UNIDECODE=yes`. In case of the latter a GPL runtime dependency will be installed due to a
dependency (python-nvd3 -> python-slugify -> unidecode).

### Replace DataProcHook.await calls to DataProcHook.wait

The method name was changed to be compatible with the Python 3.7 async/await keywords

### Setting UTF-8 as default mime_charset in email utils

### Add a configuration variable(default_dag_run_display_number) to control numbers of dag run for display

Add a configuration variable(default_dag_run_display_number) under webserver section to control the number of dag runs to show in UI.

### Default executor for SubDagOperator is changed to SequentialExecutor

### New Webserver UI with Role-Based Access Control

The current webserver UI uses the Flask-Admin extension. The new webserver UI uses the [Flask-AppBuilder (FAB)](https://github.com/dpgaspar/Flask-AppBuilder) extension. FAB has built-in authentication support and Role-Based Access Control (RBAC), which provides configurable roles and permissions for individual users.

To turn on this feature, in your airflow.cfg file (under [webserver]), set the configuration variable `rbac = True`, and then run `airflow` command, which will generate the `webserver_config.py` file in your $AIRFLOW_HOME.

#### Setting up Authentication

FAB has built-in authentication support for DB, OAuth, OpenID, LDAP, and REMOTE_USER. The default auth type is `AUTH_DB`.

For any other authentication type (OAuth, OpenID, LDAP, REMOTE_USER), see the [Authentication section of FAB docs](http://flask-appbuilder.readthedocs.io/en/latest/security.html#authentication-methods) for how to configure variables in webserver_config.py file.

Once you modify your config file, run `airflow initdb` to generate new tables for RBAC support (these tables will have the prefix `ab_`).

#### Creating an Admin Account

Once configuration settings have been updated and new tables have been generated, create an admin account with `airflow create_user` command.

#### Using your new UI

Run `airflow webserver` to start the new UI. This will bring up a log in page, enter the recently created admin username and password.

There are five roles created for Airflow by default: Admin, User, Op, Viewer, and Public. To configure roles/permissions, go to the `Security` tab and click `List Roles` in the new UI.

#### Breaking changes

- AWS Batch Operator renamed property queue to job_queue to prevent conflict with the internal queue from CeleryExecutor - AIRFLOW-2542
- Users created and stored in the old users table will not be migrated automatically. FAB's built-in authentication support must be reconfigured.
- Airflow dag home page is now `/home` (instead of `/admin`).
- All ModelViews in Flask-AppBuilder follow a different pattern from Flask-Admin. The `/admin` part of the URL path will no longer exist. For example: `/admin/connection` becomes `/connection/list`, `/admin/connection/new` becomes `/connection/add`, `/admin/connection/edit` becomes `/connection/edit`, etc.
- Due to security concerns, the new webserver will no longer support the features in the `Data Profiling` menu of old UI, including `Ad Hoc Query`, `Charts`, and `Known Events`.
- HiveServer2Hook.get_results() always returns a list of tuples, even when a single column is queried, as per Python API 2.
- **UTC is now the default timezone**: Either reconfigure your workflows scheduling in UTC or set `default_timezone` as explained in https://airflow.apache.org/timezone.html#default-time-zone

### airflow.contrib.sensors.hdfs_sensors renamed to airflow.contrib.sensors.hdfs_sensor

We now rename airflow.contrib.sensors.hdfs_sensors to airflow.contrib.sensors.hdfs_sensor for consistency purpose.

### MySQL setting required

We now rely on more strict ANSI SQL settings for MySQL in order to have sane defaults. Make sure
to have specified `explicit_defaults_for_timestamp=1` in your my.cnf under `[mysqld]`

### Celery config

To make the config of Airflow compatible with Celery, some properties have been renamed:

```
celeryd_concurrency -> worker_concurrency
celery_result_backend -> result_backend
celery_ssl_active -> ssl_active
celery_ssl_cert -> ssl_cert
celery_ssl_key -> ssl_key
```

Resulting in the same config parameters as Celery 4, with more transparency.

### GCP Dataflow Operators

Dataflow job labeling is now supported in Dataflow{Java,Python}Operator with a default
"airflow-version" label, please upgrade your google-cloud-dataflow or apache-beam version
to 2.2.0 or greater.

### BigQuery Hooks and Operator

The `bql` parameter passed to `BigQueryOperator` and `BigQueryBaseCursor.run_query` has been deprecated and renamed to `sql` for consistency purposes. Using `bql` will still work (and raise a `DeprecationWarning`), but is no longer
supported and will be removed entirely in Airflow 2.0

### Redshift to S3 Operator

With Airflow 1.9 or lower, Unload operation always included header row. In order to include header row,
we need to turn off parallel unload. It is preferred to perform unload operation using all nodes so that it is
faster for larger tables. So, parameter called `include_header` is added and default is set to False.
Header row will be added only if this parameter is set True and also in that case parallel will be automatically turned off (`PARALLEL OFF`)

### Google cloud connection string

With Airflow 1.9 or lower, there were two connection strings for the Google Cloud operators, both `google_cloud_storage_default` and `google_cloud_default`. This can be confusing and therefore the `google_cloud_storage_default` connection id has been replaced with `google_cloud_default` to make the connection id consistent across Airflow.

### Logging Configuration

With Airflow 1.9 or lower, `FILENAME_TEMPLATE`, `PROCESSOR_FILENAME_TEMPLATE`, `LOG_ID_TEMPLATE`, `END_OF_LOG_MARK` were configured in `airflow_local_settings.py`. These have been moved into the configuration file, and hence if you were using a custom configuration file the following defaults need to be added.

```
[core]
fab_logging_level = WARN
log_filename_template = {{{{ ti.dag_id }}}}/{{{{ ti.task_id }}}}/{{{{ ts }}}}/{{{{ try_number }}}}.log
log_processor_filename_template = {{{{ filename }}}}.log

[elasticsearch]
elasticsearch_log_id_template = {{dag_id}}-{{task_id}}-{{execution_date}}-{{try_number}}
elasticsearch_end_of_log_mark = end_of_log
```

The previous setting of `log_task_reader` is not needed in many cases now when using the default logging config with remote storages. (Previously it needed to be set to `s3.task` or similar. This is not needed with the default config anymore)

#### Change of per-task log path

With the change to Airflow core to be timezone aware the default log path for task instances will now include timezone information. This will by default mean all previous task logs won't be found. You can get the old behaviour back by setting the following config options:

```
[core]
log_filename_template = {{ ti.dag_id }}/{{ ti.task_id }}/{{ execution_date.strftime("%%Y-%%m-%%dT%%H:%%M:%%S") }}/{{ try_number }}.log
```

## Airflow 1.9

### SSH Hook updates, along with new SSH Operator & SFTP Operator

SSH Hook now uses the Paramiko library to create an ssh client connection, instead of the sub-process based ssh command execution previously (<1.9.0), so this is backward incompatible.

- update SSHHook constructor
- use SSHOperator class in place of SSHExecuteOperator which is removed now. Refer to test_ssh_operator.py for usage info.
- SFTPOperator is added to perform secure file transfer from serverA to serverB. Refer to test_sftp_operator.py for usage info.
- No updates are required if you are using ftpHook, it will continue to work as is.

### S3Hook switched to use Boto3

The airflow.hooks.S3_hook.S3Hook has been switched to use boto3 instead of the older boto (a.k.a. boto2). This results in a few backwards incompatible changes to the following classes: S3Hook:

- the constructors no longer accepts `s3_conn_id`. It is now called `aws_conn_id`.
- the default connection is now "aws_default" instead of "s3_default"
- the return type of objects returned by `get_bucket` is now boto3.s3.Bucket
- the return type of `get_key`, and `get_wildcard_key` is now an boto3.S3.Object.

If you are using any of these in your DAGs and specify a connection ID you will need to update the parameter name for the connection to "aws_conn_id": S3ToHiveTransfer, S3PrefixSensor, S3KeySensor, RedshiftToS3Transfer.

### Logging update

The logging structure of Airflow has been rewritten to make configuration easier and the logging system more transparent.

#### A quick recap about logging

A logger is the entry point into the logging system. Each logger is a named bucket to which messages can be written for processing. A logger is configured to have a log level. This log level describes the severity of the messages that the logger will handle. Python defines the following log levels: DEBUG, INFO, WARNING, ERROR or CRITICAL.

Each message that is written to the logger is a Log Record. Each log record contains a log level indicating the severity of that specific message. A log record can also contain useful metadata that describes the event that is being logged. This can include details such as a stack trace or an error code.

When a message is given to the logger, the log level of the message is compared to the log level of the logger. If the log level of the message meets or exceeds the log level of the logger itself, the message will undergo further processing. If it doesn’t, the message will be ignored.

Once a logger has determined that a message needs to be processed, it is passed to a Handler. This configuration is now more flexible and can be easily be maintained in a single file.

#### Changes in Airflow Logging

Airflow's logging mechanism has been refactored to use Python’s built-in `logging` module to perform logging of the application. By extending classes with the existing `LoggingMixin`, all the logging will go through a central logger. Also the `BaseHook` and `BaseOperator` already extend this class, so it is easily available to do logging.

The main benefit is easier configuration of the logging by setting a single centralized python file. Disclaimer; there is still some inline configuration, but this will be removed eventually. The new logging class is defined by setting the dotted classpath in your `~/airflow/airflow.cfg` file:

```
# Logging class
# Specify the class that will specify the logging configuration
# This class has to be on the python classpath
logging_config_class = my.path.default_local_settings.LOGGING_CONFIG
```

The logging configuration file needs to be on the `PYTHONPATH`, for example `$AIRFLOW_HOME/config`. This directory is loaded by default. Any directory may be added to the `PYTHONPATH`, this might be handy when the config is in another directory or a volume is mounted in case of Docker.

The config can be taken from `airflow/config_templates/airflow_local_settings.py` as a starting point. Copy the contents to `${AIRFLOW_HOME}/config/airflow_local_settings.py`,  and alter the config as is preferred.

```
# -*- coding: utf-8 -*-
#
# Licensed to the Apache Software Foundation (ASF) under one
# or more contributor license agreements.  See the NOTICE file
# distributed with this work for additional information
# regarding copyright ownership.  The ASF licenses this file
# to you under the Apache License, Version 2.0 (the
# "License"); you may not use this file except in compliance
# with the License.  You may obtain a copy of the License at
#
#   http://www.apache.org/licenses/LICENSE-2.0
#
# Unless required by applicable law or agreed to in writing,
# software distributed under the License is distributed on an
# "AS IS" BASIS, WITHOUT WARRANTIES OR CONDITIONS OF ANY
# KIND, either express or implied.  See the License for the
# specific language governing permissions and limitations
# under the License.

import os

from airflow import configuration as conf

# TODO: Logging format and level should be configured
# in this file instead of from airflow.cfg. Currently
# there are other log format and level configurations in
# settings.py and cli.py. Please see AIRFLOW-1455.

LOG_LEVEL = conf.get('core', 'LOGGING_LEVEL').upper()
LOG_FORMAT = conf.get('core', 'log_format')

BASE_LOG_FOLDER = conf.get('core', 'BASE_LOG_FOLDER')
PROCESSOR_LOG_FOLDER = conf.get('scheduler', 'child_process_log_directory')

FILENAME_TEMPLATE = '{{ ti.dag_id }}/{{ ti.task_id }}/{{ ts }}/{{ try_number }}.log'
PROCESSOR_FILENAME_TEMPLATE = '{{ filename }}.log'

DEFAULT_LOGGING_CONFIG = {
    'version': 1,
    'disable_existing_loggers': False,
    'formatters': {
        'airflow.task': {
            'format': LOG_FORMAT,
        },
        'airflow.processor': {
            'format': LOG_FORMAT,
        },
    },
    'handlers': {
        'console': {
            'class': 'logging.StreamHandler',
            'formatter': 'airflow.task',
            'stream': 'ext://sys.stdout'
        },
        'file.task': {
            'class': 'airflow.utils.log.file_task_handler.FileTaskHandler',
            'formatter': 'airflow.task',
            'base_log_folder': os.path.expanduser(BASE_LOG_FOLDER),
            'filename_template': FILENAME_TEMPLATE,
        },
        'file.processor': {
            'class': 'airflow.utils.log.file_processor_handler.FileProcessorHandler',
            'formatter': 'airflow.processor',
            'base_log_folder': os.path.expanduser(PROCESSOR_LOG_FOLDER),
            'filename_template': PROCESSOR_FILENAME_TEMPLATE,
        }
        # When using s3 or gcs, provide a customized LOGGING_CONFIG
        # in airflow_local_settings within your PYTHONPATH, see UPDATING.md
        # for details
        # 's3.task': {
        #     'class': 'airflow.utils.log.s3_task_handler.S3TaskHandler',
        #     'formatter': 'airflow.task',
        #     'base_log_folder': os.path.expanduser(BASE_LOG_FOLDER),
        #     's3_log_folder': S3_LOG_FOLDER,
        #     'filename_template': FILENAME_TEMPLATE,
        # },
        # 'gcs.task': {
        #     'class': 'airflow.utils.log.gcs_task_handler.GCSTaskHandler',
        #     'formatter': 'airflow.task',
        #     'base_log_folder': os.path.expanduser(BASE_LOG_FOLDER),
        #     'gcs_log_folder': GCS_LOG_FOLDER,
        #     'filename_template': FILENAME_TEMPLATE,
        # },
    },
    'loggers': {
        '': {
            'handlers': ['console'],
            'level': LOG_LEVEL
        },
        'airflow': {
            'handlers': ['console'],
            'level': LOG_LEVEL,
            'propagate': False,
        },
        'airflow.processor': {
            'handlers': ['file.processor'],
            'level': LOG_LEVEL,
            'propagate': True,
        },
        'airflow.task': {
            'handlers': ['file.task'],
            'level': LOG_LEVEL,
            'propagate': False,
        },
        'airflow.task_runner': {
            'handlers': ['file.task'],
            'level': LOG_LEVEL,
            'propagate': True,
        },
    }
}
```

To customize the logging (for example, use logging rotate), define one or more of the logging handles that [Python has to offer](https://docs.python.org/3/library/logging.handlers.html). For more details about the Python logging, please refer to the [official logging documentation](https://docs.python.org/3/library/logging.html).

Furthermore, this change also simplifies logging within the DAG itself:

```
root@ae1bc863e815:/airflow# python
Python 3.6.2 (default, Sep 13 2017, 14:26:54)
[GCC 4.9.2] on linux
Type "help", "copyright", "credits" or "license" for more information.
>>> from airflow.settings import *
>>>
>>> from datetime import datetime
>>> from airflow import DAG
>>> from airflow.operators.dummy_operator import DummyOperator
>>>
>>> dag = DAG('simple_dag', start_date=datetime(2017, 9, 1))
>>>
>>> task = DummyOperator(task_id='task_1', dag=dag)
>>>
>>> task.log.error('I want to say something..')
[2017-09-25 20:17:04,927] {<stdin>:1} ERROR - I want to say something..
```

#### Template path of the file_task_handler

The `file_task_handler` logger has been made more flexible. The default format can be changed, `{dag_id}/{task_id}/{execution_date}/{try_number}.log` by supplying Jinja templating in the `FILENAME_TEMPLATE` configuration variable. See the `file_task_handler` for more information.

#### I'm using S3Log or GCSLogs, what do I do!?

If you are logging to Google cloud storage, please see the [Google cloud platform documentation](https://airflow.apache.org/integration.html#gcp-google-cloud-platform) for logging instructions.

If you are using S3, the instructions should be largely the same as the Google cloud platform instructions above. You will need a custom logging config. The `REMOTE_BASE_LOG_FOLDER` configuration key in your airflow config has been removed, therefore you will need to take the following steps:

- Copy the logging configuration from [`airflow/config_templates/airflow_logging_settings.py`](https://github.com/apache/airflow/blob/master/airflow/config_templates/airflow_local_settings.py).
- Place it in a directory inside the Python import path `PYTHONPATH`. If you are using Python 2.7, ensuring that any `__init__.py` files exist so that it is importable.
- Update the config by setting the path of `REMOTE_BASE_LOG_FOLDER` explicitly in the config. The `REMOTE_BASE_LOG_FOLDER` key is not used anymore.
- Set the `logging_config_class` to the filename and dict. For example, if you place `custom_logging_config.py` on the base of your `PYTHONPATH`, you will need to set `logging_config_class = custom_logging_config.LOGGING_CONFIG` in your config as Airflow 1.8.

### New Features

#### Dask Executor

A new DaskExecutor allows Airflow tasks to be run in Dask Distributed clusters.

### Deprecated Features

These features are marked for deprecation. They may still work (and raise a `DeprecationWarning`), but are no longer
supported and will be removed entirely in Airflow 2.0

- If you're using the `google_cloud_conn_id` or `dataproc_cluster` argument names explicitly in `contrib.operators.Dataproc{*}Operator`(s), be sure to rename them to `gcp_conn_id` or `cluster_name`, respectively. We've renamed these arguments for consistency. (AIRFLOW-1323)

- `post_execute()` hooks now take two arguments, `context` and `result`
  (AIRFLOW-886)

  Previously, post_execute() only took one argument, `context`.

- `contrib.hooks.gcp_dataflow_hook.DataFlowHook` starts to use `--runner=DataflowRunner` instead of `DataflowPipelineRunner`, which is removed from the package `google-cloud-dataflow-0.6.0`.

- The pickle type for XCom messages has been replaced by json to prevent RCE attacks.
  Note that JSON serialization is stricter than pickling, so if you want to e.g. pass
  raw bytes through XCom you must encode them using an encoding like base64.
  By default pickling is still enabled until Airflow 2.0. To disable it
  set enable_xcom_pickling = False in your Airflow config.

## Airflow 1.8.1

The Airflow package name was changed from `airflow` to `apache-airflow` during this release. You must uninstall
a previously installed version of Airflow before installing 1.8.1.

## Airflow 1.8

### Database

The database schema needs to be upgraded. Make sure to shutdown Airflow and make a backup of your database. To
upgrade the schema issue `airflow upgradedb`.

### Upgrade systemd unit files

Systemd unit files have been updated. If you use systemd please make sure to update these.

> Please note that the webserver does not detach properly, this will be fixed in a future version.

### Tasks not starting although dependencies are met due to stricter pool checking

Airflow 1.7.1 has issues with being able to over subscribe to a pool, ie. more slots could be used than were
available. This is fixed in Airflow 1.8.0, but due to past issue jobs may fail to start although their
dependencies are met after an upgrade. To workaround either temporarily increase the amount of slots above
the amount of queued tasks or use a new pool.

### Less forgiving scheduler on dynamic start_date

Using a dynamic start_date (e.g. `start_date = datetime.now()`) is not considered a best practice. The 1.8.0 scheduler
is less forgiving in this area. If you encounter DAGs not being scheduled you can try using a fixed start_date and
renaming your DAG. The last step is required to make sure you start with a clean slate, otherwise the old schedule can
interfere.

### New and updated scheduler options

Please read through the new scheduler options, defaults have changed since 1.7.1.

#### child_process_log_directory

In order to increase the robustness of the scheduler, DAGS are now processed in their own process. Therefore each
DAG has its own log file for the scheduler. These log files are placed in `child_process_log_directory` which defaults to
`<AIRFLOW_HOME>/scheduler/latest`. You will need to make sure these log files are removed.

> DAG logs or processor logs ignore and command line settings for log file locations.

#### run_duration

Previously the command line option `num_runs` was used to let the scheduler terminate after a certain amount of
loops. This is now time bound and defaults to `-1`, which means run continuously. See also num_runs.

#### num_runs

Previously `num_runs` was used to let the scheduler terminate after a certain amount of loops. Now num_runs specifies
the number of times to try to schedule each DAG file within `run_duration` time. Defaults to `-1`, which means try
indefinitely. This is only available on the command line.

#### min_file_process_interval

After how much time should an updated DAG be picked up from the filesystem.

#### min_file_parsing_loop_time
CURRENTLY DISABLED DUE TO A BUG
How many seconds to wait between file-parsing loops to prevent the logs from being spammed.

#### dag_dir_list_interval

The frequency with which the scheduler should relist the contents of the DAG directory. If while developing +dags, they are not being picked up, have a look at this number and decrease it when necessary.

#### catchup_by_default

By default the scheduler will fill any missing interval DAG Runs between the last execution date and the current date.
This setting changes that behavior to only execute the latest interval. This can also be specified per DAG as
`catchup = False / True`. Command line backfills will still work.

### Faulty DAGs do not show an error in the Web UI

Due to changes in the way Airflow processes DAGs the Web UI does not show an error when processing a faulty DAG. To
find processing errors go the `child_process_log_directory` which defaults to `<AIRFLOW_HOME>/scheduler/latest`.

### New DAGs are paused by default

Previously, new DAGs would be scheduled immediately. To retain the old behavior, add this to airflow.cfg:

```
[core]
dags_are_paused_at_creation = False
```

### Airflow Context variable are passed to Hive config if conf is specified

If you specify a hive conf to the run_cli command of the HiveHook, Airflow add some
convenience variables to the config. In case you run a secure Hadoop setup it might be
required to whitelist these variables by adding the following to your configuration:

```
<property>
     <name>hive.security.authorization.sqlstd.confwhitelist.append</name>
     <value>airflow\.ctx\..*</value>
</property>
```

### Google Cloud Operator and Hook alignment

All Google Cloud Operators and Hooks are aligned and use the same client library. Now you have a single connection
type for all kinds of Google Cloud Operators.

If you experience problems connecting with your operator make sure you set the connection type "Google Cloud Platform".

Also the old P12 key file type is not supported anymore and only the new JSON key files are supported as a service
account.

### Deprecated Features

These features are marked for deprecation. They may still work (and raise a `DeprecationWarning`), but are no longer
supported and will be removed entirely in Airflow 2.0

- Hooks and operators must be imported from their respective submodules

  `airflow.operators.PigOperator` is no longer supported; `from airflow.operators.pig_operator import PigOperator` is.
  (AIRFLOW-31, AIRFLOW-200)

- Operators no longer accept arbitrary arguments

  Previously, `Operator.__init__()` accepted any arguments (either positional `*args` or keyword `**kwargs`) without
  complaint. Now, invalid arguments will be rejected. (https://github.com/apache/airflow/pull/1285)

- The config value secure_mode will default to True which will disable some insecure endpoints/features

### Known Issues

There is a report that the default of "-1" for num_runs creates an issue where errors are reported while parsing tasks.
It was not confirmed, but a workaround was found by changing the default back to `None`.

To do this edit `cli.py`, find the following:

```
        'num_runs': Arg(
            ("-n", "--num_runs"),
            default=-1, type=int,
            help="Set the number of runs to execute before exiting"),
```

and change `default=-1` to `default=None`. If you have this issue please report it on the mailing list.

## Airflow 1.7.1.2

### Changes to Configuration

#### Email configuration change

To continue using the default smtp email backend, change the email_backend line in your config file from:

```
[email]
email_backend = airflow.utils.send_email_smtp
```

to:

```
[email]
email_backend = airflow.utils.email.send_email_smtp
```

#### S3 configuration change

To continue using S3 logging, update your config file so:

```
s3_log_folder = s3://my-airflow-log-bucket/logs
```

becomes:

```
remote_base_log_folder = s3://my-airflow-log-bucket/logs
remote_log_conn_id = <your desired s3 connection>
```<|MERGE_RESOLUTION|>--- conflicted
+++ resolved
@@ -24,19 +24,16 @@
 
 ## Airflow Master
 
-<<<<<<< HEAD
 
 #### Change default aws_conn_id in EMR operators
 
 The aws_conn_id was accidently set to 's3_default' instead of 'aws_default' in some of the emr operators in previous versions. This was leading to emr_step_sensors not being able to find their corresponding emr cluster. With the new changes in the emr_add_steps_operator, emr_terminate_job_flow_operator and emr_create_job_flow_operator this issue is solved.
-=======
+
 ### Deprecate legacy UI in favor of FAB RBAC UI
 Previously we were using two versions of UI, which were hard to maintain as we need to implement/update the same feature
 in both versions. With this change we've removed the older UI in favor of Flask App Builder RBAC UI. No need to set the 
 RBAC UI explicitly in the configuration now as this is the only default UI.  
 Please note that that custom auth backends will need re-writing to target new FAB based UI.
-
->>>>>>> fc440dc3
 
 #### SLUGIFY_USES_TEXT_UNIDECODE or AIRFLOW_GPL_UNIDECODE no longer required
 
