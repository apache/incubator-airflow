--- conflicted
+++ resolved
@@ -24,7 +24,6 @@
 
 ## Airflow Master
 
-<<<<<<< HEAD
 
 #### Change default aws_conn_id in EMR operators
 
@@ -32,7 +31,7 @@
 versions. This was leading to emr_step_sensors not being able to find their corresponding emr cluster. With the new 
 changes in the emr_add_steps_operator, emr_terminate_job_flow_operator and emr_create_job_flow_operator this issue is 
 solved.
-=======
+
 ## Changes in Google Cloud Platform related operators
 
 Most GCP-related operators have now optional `PROJECT_ID` parameter. In case you do not specify it,
@@ -73,7 +72,6 @@
   * CloudSqlHook
 
 Other GCP hooks are unaffected.
->>>>>>> dfffd7a0
 
 ### Deprecate legacy UI in favor of FAB RBAC UI
 Previously we were using two versions of UI, which were hard to maintain as we need to implement/update the same feature
