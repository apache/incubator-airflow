# -*- coding: utf-8 -*-
#
# Licensed to the Apache Software Foundation (ASF) under one
# or more contributor license agreements.  See the NOTICE file
# distributed with this work for additional information
# regarding copyright ownership.  The ASF licenses this file
# to you under the Apache License, Version 2.0 (the
# "License"); you may not use this file except in compliance
# with the License.  You may obtain a copy of the License at
#
#   http://www.apache.org/licenses/LICENSE-2.0
#
# Unless required by applicable law or agreed to in writing,
# software distributed under the License is distributed on an
# "AS IS" BASIS, WITHOUT WARRANTIES OR CONDITIONS OF ANY
# KIND, either express or implied.  See the License for the
# specific language governing permissions and limitations
# under the License.

from setuptools import setup, find_packages, Command
from setuptools.command.test import test as TestCommand

import imp
import io
import logging
import os
import sys
import subprocess

logger = logging.getLogger(__name__)

# Kept manually in sync with airflow.__version__
version = imp.load_source(
    'airflow.version', os.path.join('airflow', 'version.py')).version

PY3 = sys.version_info[0] == 3

if not PY3:
    # noinspection PyShadowingBuiltins
    FileNotFoundError = IOError

# noinspection PyUnboundLocalVariable
try:
    with io.open('README.md', encoding='utf-8') as f:
        long_description = f.read()
except FileNotFoundError:
    long_description = ''


class Tox(TestCommand):
    user_options = [('tox-args=', None, "Arguments to pass to tox")]

    def __init__(self, dist, **kw):
        super().__init__(dist, **kw)
        self.test_suite = True
        self.test_args = []
        self.tox_args = ''

    def initialize_options(self):
        TestCommand.initialize_options(self)

    def finalize_options(self):
        TestCommand.finalize_options(self)

    def run_tests(self):
        # import here, cause outside the eggs aren't loaded
        import tox
        errno = tox.cmdline(args=self.tox_args.split())
        sys.exit(errno)


class CleanCommand(Command):
    """Command to tidy up the project root."""
    user_options = []

    def initialize_options(self):
        pass

    def finalize_options(self):
        pass

    def run(self):
        os.system('rm -vrf ./build ./dist ./*.pyc ./*.tgz ./*.egg-info')


class CompileAssets(Command):
    """
    Compile and build the frontend assets using npm and webpack.
    """
    user_options = []

    def initialize_options(self):
        pass

    def finalize_options(self):
        pass

    def run(self):
        subprocess.call('./airflow/www/compile_assets.sh')


def git_version(version):
    """
    Return a version to identify the state of the underlying git repo. The version will
    indicate whether the head of the current git-backed working directory is tied to a
    release tag or not : it will indicate the former with a 'release:{version}' prefix
    and the latter with a 'dev0' prefix. Following the prefix will be a sha of the current
    branch head. Finally, a "dirty" suffix is appended to indicate that uncommitted
    changes are present.
    """
    repo = None
    try:
        import git
        repo = git.Repo('.git')
    except ImportError:
        logger.warning('gitpython not found: Cannot compute the git version.')
        return ''
    except Exception as e:
        logger.warning('Cannot compute the git version. {}'.format(e))
        return ''
    if repo:
        sha = repo.head.commit.hexsha
        if repo.is_dirty():
            return '.dev0+{sha}.dirty'.format(sha=sha)
        # commit is clean
        return '.release:{version}+{sha}'.format(version=version, sha=sha)
    else:
        return 'no_git_version'


def write_version(filename=os.path.join(*['airflow',
                                          'git_version'])):
    text = "{}".format(git_version(version))
    with open(filename, 'w') as a:
        a.write(text)


async_packages = [
    'greenlet>=0.4.9',
    'eventlet>= 0.9.7',
    'gevent>=0.13'
]
atlas = ['atlasclient>=0.1.2']
aws = [
    'boto3>=1.7.0, <1.8.0',
]
azure = [
    'azure-storage>=0.34.0',
    'azure-mgmt-resource==1.2.2',
    'azure-mgmt-datalake-store==0.4.0',
    'azure-datalake-store==0.0.19',
    'azure-cosmos>=3.0.1',
    'azure-mgmt-containerinstance',
]
cassandra = ['cassandra-driver>=3.13.0']
celery = [
    'celery~=4.3',
    'flower>=0.7.3, <1.0',
    'tornado>=4.2.0, <6.0',  # Dep of flower. Pin to a version that works on Py3.5.2
]
cgroups = [
    'cgroupspy>=0.1.4',
]
cloudant = ['cloudant>=2.0']
crypto = ['cryptography>=0.9.3']
dask = [
    'distributed>=1.17.1, <2'
]
databricks = ['requests>=2.20.0, <3']
datadog = ['datadog>=0.14.0']
doc = [
    'sphinx-argparse>=0.1.13',
    'sphinx-autoapi>=0.7.1',
    'Sphinx-PyPI-upload>=0.2.1',
    'sphinx-rtd-theme>=0.1.6',
    'sphinx>=1.2.3',
    'sphinxcontrib-httpdomain>=1.7.0',
]
docker = ['docker~=3.0']
druid = ['pydruid>=0.4.1']
elasticsearch = [
    'elasticsearch>=5.0.0,<6.0.0',
    'elasticsearch-dsl>=5.0.0,<6.0.0'
]
gcp = [
    'google-api-python-client>=1.6.0, <2.0.0dev',
    'google-auth-httplib2>=0.0.1',
    'google-auth>=1.0.0, <2.0.0dev',
    'google-cloud-bigtable==0.31.0',
    'google-cloud-container>=0.1.1',
    'google-cloud-language>=1.1.1',
    'google-cloud-spanner>=1.7.1',
    'google-cloud-storage~=1.14',
    'google-cloud-translate>=1.3.3',
    'google-cloud-vision>=0.35.2',
    'google-cloud-texttospeech>=0.4.0',
    'google-cloud-speech>=0.36.3',
    'grpcio-gcp>=0.2.2',
    'httplib2~=0.9.2',
    'pandas-gbq',
    'PyOpenSSL',
]
grpc = ['grpcio>=1.15.0']
flask_oauth = [
    'Flask-OAuthlib>=0.9.1',
    'oauthlib!=2.0.3,!=2.0.4,!=2.0.5,<3.0.0,>=1.1.2',
    'requests-oauthlib==1.1.0'
]
hdfs = ['snakebite>=2.7.8']
hive = [
    'hmsclient>=0.1.0',
    'pyhive>=0.6.0',
]
jdbc = ['jaydebeapi>=1.1.1']
jenkins = ['python-jenkins>=1.0.0']
jira = ['JIRA>1.0.7']
kerberos = ['pykerberos>=1.1.13',
            'requests_kerberos>=0.10.0',
            'thrift_sasl>=0.2.0',
            'snakebite[kerberos]>=2.7.8']
kubernetes = ['kubernetes>=3.0.0',
              'cryptography>=2.0.0']
ldap = ['ldap3>=2.5.1']
mssql = ['pymssql>=2.1.1']
mysql = ['mysqlclient>=1.3.6,<1.4']
oracle = ['cx_Oracle>=5.1.2']
password = [
    'bcrypt>=2.0.0',
    'flask-bcrypt>=0.7.1',
]
pinot = ['pinotdb==0.1.1']
postgres = ['psycopg2>=2.7.4,<2.8']
qds = ['qds-sdk>=1.10.4']
rabbitmq = ['librabbitmq>=1.6.1']
redis = ['redis~=3.2']
salesforce = ['simple-salesforce>=0.72']
samba = ['pysmbclient>=0.1.3']
segment = ['analytics-python>=1.2.9']
sendgrid = ['sendgrid>=5.2.0,<6']
slack = ['slackclient>=1.0.0']
<<<<<<< HEAD
singularity = ['spython>=0.0.56']
mongo = ['pymongo>=3.6.0']
=======
mongo = ['pymongo>=3.6.0', 'dnspython>=1.13.0,<2.0.0']
>>>>>>> 62408ef1
snowflake = ['snowflake-connector-python>=1.5.2',
             'snowflake-sqlalchemy>=1.1.0']
ssh = ['paramiko>=2.1.1', 'pysftp>=0.2.9', 'sshtunnel>=0.1.4,<0.2']
statsd = ['statsd>=3.0.1, <4.0']
vertica = ['vertica-python>=0.5.1']
webhdfs = ['hdfs[dataframe,avro,kerberos]>=2.0.4']
winrm = ['pywinrm==0.2.2']
zendesk = ['zdesk']

all_dbs = postgres + mysql + hive + mssql + hdfs + vertica + cloudant + druid + pinot \
    + cassandra + mongo

devel = [
    'beautifulsoup4~=4.7.1',
    'click==6.7',
    'flake8>=3.6.0',
    'freezegun',
    'jira',
    'mock;python_version<"3.3"',
    'mongomock',
    'moto==1.3.5',
    'nose',
    'nose-ignore-docstring==0.2',
    'nose-timer',
    'parameterized',
    'paramiko',
    'pysftp',
    'pywinrm',
    'qds-sdk>=1.9.6',
    'rednose',
    'requests_mock'
]

if PY3:
    devel += ['mypy']
else:
    devel += ['unittest2']

devel_minreq = devel + kubernetes + mysql + doc + password + cgroups
devel_hadoop = devel_minreq + hive + hdfs + webhdfs + kerberos
devel_all = (sendgrid + devel + all_dbs + doc + samba + slack + crypto + oracle +
             docker + ssh + kubernetes + celery + redis + gcp + grpc + singularity +
             datadog + zendesk + jdbc + ldap + kerberos + password + webhdfs + jenkins +
             druid + pinot + segment + snowflake + elasticsearch +
             atlas + azure + aws + salesforce)

# Snakebite & Google Cloud Dataflow are not Python 3 compatible :'(
if PY3:
    devel_ci = [package for package in devel_all if package not in
                ['snakebite>=2.7.8', 'snakebite[kerberos]>=2.7.8']]
else:
    devel_ci = devel_all


def do_setup():
    write_version()
    setup(
        name='apache-airflow',
        description='Programmatically author, schedule and monitor data pipelines',
        long_description=long_description,
        long_description_content_type='text/markdown',
        license='Apache License 2.0',
        version=version,
        packages=find_packages(exclude=['tests*']),
        package_data={'': ['airflow/alembic.ini', "airflow/git_version"]},
        include_package_data=True,
        zip_safe=False,
        scripts=['airflow/bin/airflow'],
        install_requires=[
            'alembic>=0.9, <1.0',
            'cached_property~=1.5',
            'configparser>=3.5.0, <3.6.0',
            'croniter>=0.3.17, <0.4',
            'dill>=0.2.2, <0.3',
            'dumb-init>=1.2.2',
            'enum34~=1.1.6;python_version<"3.4"',
            'flask>=1.0, <2.0',
            'flask-appbuilder>=1.12.5, <2.0.0',
            'flask-caching>=1.3.3, <1.4.0',
            'flask-login>=0.3, <0.5',
            'flask-swagger==0.2.13',
            'flask-wtf>=0.14.2, <0.15',
            'funcsigs==1.0.0',
            'future>=0.16.0, <0.17',
            'gitpython>=2.0.2',
            'gunicorn>=19.5.0, <20.0',
            'iso8601>=0.1.12',
            'json-merge-patch==0.2',
            'jinja2>=2.10.1, <2.11.0',
            'markdown>=2.5.2, <3.0',
            'pandas>=0.17.1, <1.0.0',
            'pendulum==1.4.4',
            'psutil>=4.2.0, <6.0.0',
            'pygments>=2.0.1, <3.0',
            'python-daemon>=2.1.1, <2.2',
            'python-dateutil>=2.3, <3',
            'requests>=2.20.0, <3',
            'setproctitle>=1.1.8, <2',
            'sqlalchemy~=1.3',
            'tabulate>=0.7.5, <0.9',
            'tenacity==4.12.0',
            'text-unidecode==1.2',
            'typing;python_version<"3.5"',
            'thrift>=0.9.2',
            'tzlocal>=1.4',
            'unicodecsv>=0.14.1',
            'werkzeug>=0.14.1, <0.15.0',
            'zope.deprecation>=4.0, <5.0',
        ],
        setup_requires=[
            'docutils>=0.14, <1.0',
        ],
        extras_require={
            'all': devel_all,
            'devel_ci': devel_ci,
            'all_dbs': all_dbs,
            'atlas': atlas,
            'async': async_packages,
            'aws': aws,
            'azure': azure,
            'cassandra': cassandra,
            'celery': celery,
            'cgroups': cgroups,
            'cloudant': cloudant,
            'crypto': crypto,
            'dask': dask,
            'databricks': databricks,
            'datadog': datadog,
            'devel': devel_minreq,
            'devel_hadoop': devel_hadoop,
            'doc': doc,
            'docker': docker,
            'druid': druid,
            'elasticsearch': elasticsearch,
            'gcp': gcp,
            'gcp_api': gcp,  # TODO: remove this in Airflow 2.1
            'github_enterprise': flask_oauth,
            'google_auth': flask_oauth,
            'grpc': grpc,
            'hdfs': hdfs,
            'hive': hive,
            'jdbc': jdbc,
            'jira': jira,
            'kerberos': kerberos,
            'kubernetes': kubernetes,
            'ldap': ldap,
            'mongo': mongo,
            'mssql': mssql,
            'mysql': mysql,
            'oracle': oracle,
            'password': password,
            'pinot': pinot,
            'postgres': postgres,
            'qds': qds,
            'rabbitmq': rabbitmq,
            'redis': redis,
            'salesforce': salesforce,
            'samba': samba,
            'sendgrid': sendgrid,
            'segment': segment,
            'singularity': singularity,
            'slack': slack,
            'snowflake': snowflake,
            'ssh': ssh,
            'statsd': statsd,
            'vertica': vertica,
            'webhdfs': webhdfs,
            'winrm': winrm
        },
        classifiers=[
            'Development Status :: 5 - Production/Stable',
            'Environment :: Console',
            'Environment :: Web Environment',
            'Intended Audience :: Developers',
            'Intended Audience :: System Administrators',
            'License :: OSI Approved :: Apache Software License',
            'Programming Language :: Python :: 2.7',
            'Programming Language :: Python :: 3.5',
            'Topic :: System :: Monitoring',
        ],
        author='Apache Software Foundation',
        author_email='dev@airflow.apache.org',
        url='http://airflow.apache.org/',
        download_url=(
            'https://dist.apache.org/repos/dist/release/airflow/' + version),
        cmdclass={
            'test': Tox,
            'extra_clean': CleanCommand,
            'compile_assets': CompileAssets
        },
        python_requires='>=2.7,!=3.0.*,!=3.1.*,!=3.2.*,!=3.3.*,!=3.4.*',
    )


if __name__ == "__main__":
    do_setup()<|MERGE_RESOLUTION|>--- conflicted
+++ resolved
@@ -238,12 +238,8 @@
 segment = ['analytics-python>=1.2.9']
 sendgrid = ['sendgrid>=5.2.0,<6']
 slack = ['slackclient>=1.0.0']
-<<<<<<< HEAD
 singularity = ['spython>=0.0.56']
-mongo = ['pymongo>=3.6.0']
-=======
 mongo = ['pymongo>=3.6.0', 'dnspython>=1.13.0,<2.0.0']
->>>>>>> 62408ef1
 snowflake = ['snowflake-connector-python>=1.5.2',
              'snowflake-sqlalchemy>=1.1.0']
 ssh = ['paramiko>=2.1.1', 'pysftp>=0.2.9', 'sshtunnel>=0.1.4,<0.2']
