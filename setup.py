#
# Licensed to the Apache Software Foundation (ASF) under one
# or more contributor license agreements.  See the NOTICE file
# distributed with this work for additional information
# regarding copyright ownership.  The ASF licenses this file
# to you under the Apache License, Version 2.0 (the
# "License"); you may not use this file except in compliance
# with the License.  You may obtain a copy of the License at
#
#   http://www.apache.org/licenses/LICENSE-2.0
#
# Unless required by applicable law or agreed to in writing,
# software distributed under the License is distributed on an
# "AS IS" BASIS, WITHOUT WARRANTIES OR CONDITIONS OF ANY
# KIND, either express or implied.  See the License for the
# specific language governing permissions and limitations
# under the License.
"""Setup.py for the Airflow project."""

import io
import logging
import os
import subprocess
import sys
import unittest
from importlib import util
from os.path import dirname
from typing import List

from setuptools import Command, find_packages, setup

logger = logging.getLogger(__name__)

# Kept manually in sync with airflow.__version__
# noinspection PyUnresolvedReferences
spec = util.spec_from_file_location("airflow.version", os.path.join('airflow', 'version.py'))
# noinspection PyUnresolvedReferences
mod = util.module_from_spec(spec)
spec.loader.exec_module(mod)  # type: ignore
version = mod.version  # type: ignore

PY3 = sys.version_info[0] == 3

# noinspection PyUnboundLocalVariable
try:
    with io.open('README.md', encoding='utf-8') as f:
        long_description = f.read()
except FileNotFoundError:
    long_description = ''


def airflow_test_suite():
    """Test suite for Airflow tests"""
    test_loader = unittest.TestLoader()
    test_suite = test_loader.discover('tests', pattern='test_*.py')
    return test_suite


class CleanCommand(Command):
    """
    Command to tidy up the project root.
    Registered as cmdclass in setup() so it can be called with ``python setup.py extra_clean``.
    """

    description = "Tidy up the project root"
    user_options = []  # type: List[str]

    def initialize_options(self):
        """Set default values for options."""

    def finalize_options(self):
        """Set final values for options."""

    # noinspection PyMethodMayBeStatic
    def run(self):
        """Run command to remove temporary files and directories."""
        os.chdir(dirname(__file__))
        os.system('rm -vrf ./build ./dist ./*.pyc ./*.tgz ./*.egg-info')


class CompileAssets(Command):
    """
    Compile and build the frontend assets using yarn and webpack.
    Registered as cmdclass in setup() so it can be called with ``python setup.py compile_assets``.
    """

    description = "Compile and build the frontend assets"
    user_options = []  # type: List[str]

    def initialize_options(self):
        """Set default values for options."""

    def finalize_options(self):
        """Set final values for options."""

    # noinspection PyMethodMayBeStatic
    def run(self):
        """Run a command to compile and build assets."""
        subprocess.check_call('./airflow/www/compile_assets.sh')


def git_version(version_: str) -> str:
    """
    Return a version to identify the state of the underlying git repo. The version will
    indicate whether the head of the current git-backed working directory is tied to a
    release tag or not : it will indicate the former with a 'release:{version}' prefix
    and the latter with a 'dev0' prefix. Following the prefix will be a sha of the current
    branch head. Finally, a "dirty" suffix is appended to indicate that uncommitted
    changes are present.

    :param str version_: Semver version
    :return: Found Airflow version in Git repo
    :rtype: str
    """
    try:
        import git
        try:
            repo = git.Repo(os.path.join(*[dirname(__file__), '.git']))
        except git.NoSuchPathError:
            logger.warning('.git directory not found: Cannot compute the git version')
            return ''
        except git.InvalidGitRepositoryError:
            logger.warning('Invalid .git directory not found: Cannot compute the git version')
            return ''
    except ImportError:
        logger.warning('gitpython not found: Cannot compute the git version.')
        return ''
    if repo:
        sha = repo.head.commit.hexsha
        if repo.is_dirty():
            return '.dev0+{sha}.dirty'.format(sha=sha)
        # commit is clean
        return '.release:{version}+{sha}'.format(version=version_, sha=sha)
    else:
        return 'no_git_version'


def write_version(filename: str = os.path.join(*[dirname(__file__), "airflow", "git_version"])):
    """
    Write the Semver version + git hash to file, e.g. ".dev0+2f635dc265e78db6708f59f68e8009abb92c1e65".

    :param str filename: Destination file to write
    """
    text = "{}".format(git_version(version))
    with open(filename, 'w') as file:
        file.write(text)


# 'Start dependencies group' and 'Start dependencies group' are mark for ./test/test_order_setup.py
# If you change this mark you should also change ./test/test_order_setup.py function test_main_dependent_group
# Start dependencies group
async_packages = [
    'eventlet>= 0.9.7',
    'gevent>=0.13',
    'greenlet>=0.4.9',
]
atlas = [
    'atlasclient>=0.1.2',
]
aws = [
    'boto3~=1.10',
    'watchtower~=0.7.3',
]
azure = [
    'azure-cosmos>=3.0.1',
    'azure-datalake-store>=0.0.45',
    'azure-kusto-data>=0.0.43',
    'azure-mgmt-containerinstance>=1.5.0',
    'azure-mgmt-datalake-store>=0.5.0',
    'azure-mgmt-resource>=2.2.0',
    'azure-storage>=0.34.0',
    'azure-storage-blob<12.0',
]
cassandra = [
    'cassandra-driver>=3.13.0,<3.21.0',
]
celery = [
    'celery~=4.3',
    'flower>=0.7.3, <1.0',
    'tornado>=4.2.0, <6.0',  # Dep of flower. Pin to a version that works on Py3.5.2
]
cgroups = [
    'cgroupspy>=0.1.4',
]
cloudant = [
    'cloudant>=2.0',
]
dask = [
    'distributed>=1.17.1, <2',
]
databricks = [
    'requests>=2.20.0, <3',
]
datadog = [
    'datadog>=0.14.0',
]
doc = [
    'sphinx>=2.1.2',
    'sphinx-argparse>=0.1.13',
    'sphinx-autoapi==1.0.0',
    'sphinx-jinja~=1.1',
    'sphinx-rtd-theme>=0.1.6',
    'sphinxcontrib-httpdomain>=1.7.0',
]
docker = [
    'docker~=3.0',
]
druid = [
    'pydruid>=0.4.1,<=0.5.8',
]
elasticsearch = [
    'elasticsearch>7',
    'elasticsearch-dbapi==0.1.0',
    'elasticsearch-dsl>=5.0.0',
]
exasol = [
    'pyexasol>=0.5.1,<1.0.0',
]
flask_oauth = [
    'Flask-OAuthlib>=0.9.1',
    'oauthlib!=2.0.3,!=2.0.4,!=2.0.5,<3.0.0,>=1.1.2',
    'requests-oauthlib==1.1.0',
]
gcp = [
    'PyOpenSSL',
    'google-api-python-client>=1.6.0, <2.0.0dev',
    'google-auth>=1.0.0, <2.0.0dev',
    'google-auth-httplib2>=0.0.1',
    'google-cloud-automl>=0.4.0',
    'google-cloud-bigquery-datatransfer>=0.4.0',
    'google-cloud-bigtable>=1.0.0',
    'google-cloud-container>=0.1.1',
    'google-cloud-datacatalog>=0.5.0',
    'google-cloud-dataproc>=0.5.0',
    'google-cloud-dlp>=0.11.0',
    'google-cloud-kms>=1.2.1',
    'google-cloud-language>=1.1.1',
    'google-cloud-logging>=1.14.0',
    'google-cloud-monitoring>=0.34.0',
    'google-cloud-pubsub>=1.0.0',
    'google-cloud-redis>=0.3.0',
    'google-cloud-spanner>=1.10.0',
    'google-cloud-speech>=0.36.3',
    'google-cloud-storage>=1.16',
    'google-cloud-tasks>=1.2.1',
    'google-cloud-texttospeech>=0.4.0',
    'google-cloud-translate>=1.5.0',
    'google-cloud-videointelligence>=1.7.0',
    'google-cloud-vision>=0.35.2',
    'grpcio-gcp>=0.2.2',
    'httplib2~=0.15',  # not sure we're ready for 1.0 here; test before updating
    'pandas-gbq',
]
grpc = [
    'grpcio>=1.15.0',
]
hdfs = [
    'snakebite>=2.7.8',
]
hive = [
    'hmsclient>=0.1.0',
    'pyhive>=0.6.0',
]
jdbc = [
    'jaydebeapi>=1.1.1',
]
jenkins = [
    'python-jenkins>=1.0.0',
]
jira = [
    'JIRA>1.0.7',
]
kerberos = [
    'pykerberos>=1.1.13',
    'requests_kerberos>=0.10.0',
    'snakebite[kerberos]>=2.7.8',
    'thrift_sasl>=0.2.0',
]
kubernetes = [
    'cryptography>=2.0.0',
    'kubernetes>=3.0.0',
]
ldap = [
    'ldap3>=2.5.1',
]
mongo = [
    'dnspython>=1.13.0,<2.0.0',
    'pymongo>=3.6.0',
]
mssql = [
    'pymssql~=2.1.1',
]
mysql = [
    'mysql-connector-python>=8.0.11, <=8.0.18',
    'mysqlclient>=1.3.6,<1.4',
]
odbc = [
    'pyodbc',
]
oracle = [
    'cx_Oracle>=5.1.2',
]
pagerduty = [
    'pypd>=1.1.0',
]
papermill = [
    'papermill[all]>=1.2.1',
    'nteract-scrapbook[all]>=0.3.1',
]
password = [
    'bcrypt>=2.0.0',
    'flask-bcrypt>=0.7.1',
]
pinot = [
    'pinotdb==0.1.1',
]
postgres = [
    'psycopg2-binary>=2.7.4',
]
presto = [
    'presto-python-client>=0.7.0,<0.8'
]
qds = [
    'qds-sdk>=1.10.4',
]
rabbitmq = [
    'librabbitmq>=1.6.1',
]
redis = [
    'redis~=3.2',
]
salesforce = [
    'simple-salesforce>=0.72',
]
samba = [
    'pysmbclient>=0.1.3',
]
segment = [
    'analytics-python>=1.2.9',
]
sendgrid = [
    'sendgrid>=6.0.0,<7',
]
sentry = [
    'blinker>=1.1',
    'sentry-sdk>=0.8.0',
]
singularity = ['spython>=0.0.56']
slack = [
    'slackclient>=1.0.0,<2.0.0',
]
snowflake = [
    'snowflake-connector-python>=1.5.2',
    'snowflake-sqlalchemy>=1.1.0',
]
ssh = [
    'paramiko>=2.6.0',
    'pysftp>=0.2.9',
    'sshtunnel>=0.1.4,<0.2',
]
statsd = [
    'statsd>=3.3.0, <4.0',
]
tableau = [
    'tableauserverclient==0.9',
]
vertica = [
    'vertica-python>=0.5.1',
]
virtualenv = [
    'virtualenv',
]
webhdfs = [
    'hdfs[avro,dataframe,kerberos]>=2.0.4',
]
winrm = [
    'pywinrm~=0.4',
]
yandexcloud = [
    'yandexcloud>=0.22.0',
]
zendesk = [
    'zdesk',
]
# End dependencies group

all_dbs = (cassandra + cloudant + druid + exasol + hdfs + hive + mongo + mssql + mysql +
           pinot + postgres + presto + vertica)

############################################################################################################
# IMPORTANT NOTE!!!!!!!!!!!!!!!
# IF you are removing dependencies from this list, please make sure that you also increase
# DEPENDENCIES_EPOCH_NUMBER in the Dockerfile
############################################################################################################
devel = [
    'beautifulsoup4~=4.7.1',
    'click==6.7',
    'contextdecorator;python_version<"3.4"',
    'coverage',
    'flake8>=3.6.0',
    'flake8-colors',
    'flaky',
    'freezegun',
    'ipdb',
    'jira',
    'mongomock',
    'moto>=1.3.14,<2.0.0',
    'parameterized',
    'paramiko',
    'pre-commit',
    'pylint~=2.4',
    'pysftp',
    'pytest',
    'pytest-cov',
    'pytest-instafail',
    'pywinrm',
    'qds-sdk>=1.9.6',
    'requests_mock',
    'yamllint',
]
############################################################################################################
# IMPORTANT NOTE!!!!!!!!!!!!!!!
# IF you are removing dependencies from the above list, please make sure that you also increase
# DEPENDENCIES_EPOCH_NUMBER in the Dockerfile
############################################################################################################

if PY3:
    devel += ['mypy==0.740']
else:
    devel += ['unittest2']

devel_minreq = cgroups + devel + doc + kubernetes + mysql + password
devel_hadoop = devel_minreq + hdfs + hive + kerberos + presto + webhdfs
<<<<<<< HEAD
devel_all = (all_dbs + atlas + aws + azure + celery + cgroups + datadog + devel + doc + docker + druid +
             elasticsearch + exasol + gcp + grpc + jdbc + jenkins + kerberos + kubernetes + ldap + odbc +
             oracle + pagerduty + papermill + password + pinot + redis + salesforce + samba + segment +
             sendgrid + sentry + singularity + slack + snowflake + ssh + statsd + tableau + virtualenv +
             webhdfs + yandexcloud + zendesk)
=======
devel_all = (all_dbs + atlas + aws + azure + celery + cgroups + datadog + devel + doc + docker +
             elasticsearch + gcp + grpc + jdbc + jenkins + kerberos + kubernetes + ldap + odbc +
             oracle + pagerduty + papermill + password + redis + salesforce + samba + segment +
             sendgrid + sentry + singularity + slack + snowflake + ssh + statsd + tableau +
             virtualenv + webhdfs + yandexcloud + zendesk)
>>>>>>> 4ff9d63d

# Snakebite are not Python 3 compatible :'(
if PY3:
    devel_ci = [package for package in devel_all if package not in
                ['snakebite>=2.7.8', 'snakebite[kerberos]>=2.7.8']]
else:
    devel_ci = devel_all


def do_setup():
    """Perform the Airflow package setup."""
    write_version()
    setup(
        name='apache-airflow',
        description='Programmatically author, schedule and monitor data pipelines',
        long_description=long_description,
        long_description_content_type='text/markdown',
        license='Apache License 2.0',
        version=version,
        packages=find_packages(exclude=['tests*']),
        package_data={
            '': ['airflow/alembic.ini', "airflow/git_version", "*.ipynb",
                 "airflow/providers/cncf/kubernetes/example_dags/*.yaml"],
            'airflow.serialization': ["*.json"],
        },
        include_package_data=True,
        zip_safe=False,
        scripts=['airflow/bin/airflow'],
        #####################################################################################################
        # IMPORTANT NOTE!!!!!!!!!!!!!!!
        # IF you are removing dependencies from this list, please make sure that you also increase
        # DEPENDENCIES_EPOCH_NUMBER in the Dockerfile
        #####################################################################################################
        install_requires=[
            'alembic>=1.2, <2.0',
            'argcomplete~=1.10',
            'attrs~=19.3',
            'cached_property~=1.5',
            'cattrs~=1.0',
            'colorlog==4.0.2',
            'croniter>=0.3.17, <0.4',
            'cryptography>=0.9.3',
            'dill>=0.2.2, <0.4',
            'flask>=1.1.0, <2.0',
            'flask-appbuilder~=2.2',
            'flask-caching>=1.3.3, <1.4.0',
            'flask-login>=0.3, <0.5',
            'flask-swagger==0.2.13',
            'flask-wtf>=0.14.2, <0.15',
            'funcsigs>=1.0.0, <2.0.0',
            'graphviz>=0.12',
            'gunicorn>=19.5.0, <20.0',
            'iso8601>=0.1.12',
            'jinja2>=2.10.1, <2.11.0',
            'json-merge-patch==0.2',
            'jsonschema~=3.0',
            'lazy_object_proxy~=1.3',
            'lockfile>=0.12.2',
            'markdown>=2.5.2, <3.0',
            'pandas>=0.17.1, <1.0.0',
            'pendulum==1.4.4',
            'pep562~=1.0;python_version<"3.7"',
            'psutil>=4.2.0, <6.0.0',
            'pygments>=2.0.1, <3.0',
            'python-daemon>=2.1.1, <2.2',
            'python-dateutil>=2.3, <3',
            'requests>=2.20.0, <3',
            'setproctitle>=1.1.8, <2',
            'sqlalchemy~=1.3',
            'sqlalchemy_jsonfield~=0.9',
            'tabulate>=0.7.5, <0.9',
            'tenacity==4.12.0',
            'termcolor==1.1.0',
            'text-unidecode==1.2',
            'thrift>=0.9.2',
            'typing;python_version<"3.6"',
            'typing-extensions>=3.7.4;python_version<"3.8"',
            'tzlocal>=1.4,<2.0.0',
            'unicodecsv>=0.14.1',
            'werkzeug<1.0.0',
        ],
        #####################################################################################################
        # IMPORTANT NOTE!!!!!!!!!!!!!!!
        # IF you are removing dependencies from this list, please make sure that you also increase
        # DEPENDENCIES_EPOCH_NUMBER in the Dockerfile
        #####################################################################################################
        setup_requires=[
            'docutils>=0.14, <0.16'
            'gitpython>=2.0.2',
        ],
        extras_require={
            'all': devel_all,
            'all_dbs': all_dbs,
            'async': async_packages,
            'atlas': atlas,
            'aws': aws,
            'azure': azure,
            'cassandra': cassandra,
            'celery': celery,
            'cgroups': cgroups,
            'cloudant': cloudant,
            'dask': dask,
            'databricks': databricks,
            'datadog': datadog,
            'devel': devel_minreq,
            'devel_ci': devel_ci,
            'devel_hadoop': devel_hadoop,
            'doc': doc,
            'docker': docker,
            'druid': druid,
            'elasticsearch': elasticsearch,
            'exasol': exasol,
            'gcp': gcp,
            'gcp_api': gcp,  # TODO: remove this in Airflow 2.1
            'github_enterprise': flask_oauth,
            'google_auth': flask_oauth,
            'grpc': grpc,
            'hdfs': hdfs,
            'hive': hive,
            'jdbc': jdbc,
            'jira': jira,
            'kerberos': kerberos,
            'kubernetes': kubernetes,
            'ldap': ldap,
            'mongo': mongo,
            'mssql': mssql,
            'mysql': mysql,
            'odbc': odbc,
            'oracle': oracle,
            'pagerduty': pagerduty,
            'papermill': papermill,
            'password': password,
            'pinot': pinot,
            'postgres': postgres,
            'presto': presto,
            'qds': qds,
            'rabbitmq': rabbitmq,
            'redis': redis,
            'salesforce': salesforce,
            'samba': samba,
            'segment': segment,
            'sendgrid': sendgrid,
            'sentry': sentry,
            'singularity': singularity,
            'slack': slack,
            'snowflake': snowflake,
            'ssh': ssh,
            'statsd': statsd,
            'tableau': tableau,
            'vertica': vertica,
            'webhdfs': webhdfs,
            'winrm': winrm,
            'yandexcloud': yandexcloud,
        },
        classifiers=[
            'Development Status :: 5 - Production/Stable',
            'Environment :: Console',
            'Environment :: Web Environment',
            'Intended Audience :: Developers',
            'Intended Audience :: System Administrators',
            'License :: OSI Approved :: Apache Software License',
            'Programming Language :: Python :: 3.6',
            'Programming Language :: Python :: 3.7',
            'Topic :: System :: Monitoring',
        ],
        author='Apache Software Foundation',
        author_email='dev@airflow.apache.org',
        url='http://airflow.apache.org/',
        download_url=(
            'https://dist.apache.org/repos/dist/release/airflow/' + version),
        cmdclass={
            'extra_clean': CleanCommand,
            'compile_assets': CompileAssets
        },
        test_suite='setup.airflow_test_suite',
        python_requires='~=3.6',
    )


if __name__ == "__main__":
    do_setup()<|MERGE_RESOLUTION|>--- conflicted
+++ resolved
@@ -431,19 +431,11 @@
 
 devel_minreq = cgroups + devel + doc + kubernetes + mysql + password
 devel_hadoop = devel_minreq + hdfs + hive + kerberos + presto + webhdfs
-<<<<<<< HEAD
-devel_all = (all_dbs + atlas + aws + azure + celery + cgroups + datadog + devel + doc + docker + druid +
+devel_all = (all_dbs + atlas + aws + azure + celery + cgroups + datadog + devel + doc + docker +
              elasticsearch + exasol + gcp + grpc + jdbc + jenkins + kerberos + kubernetes + ldap + odbc +
-             oracle + pagerduty + papermill + password + pinot + redis + salesforce + samba + segment +
-             sendgrid + sentry + singularity + slack + snowflake + ssh + statsd + tableau + virtualenv +
-             webhdfs + yandexcloud + zendesk)
-=======
-devel_all = (all_dbs + atlas + aws + azure + celery + cgroups + datadog + devel + doc + docker +
-             elasticsearch + gcp + grpc + jdbc + jenkins + kerberos + kubernetes + ldap + odbc +
              oracle + pagerduty + papermill + password + redis + salesforce + samba + segment +
              sendgrid + sentry + singularity + slack + snowflake + ssh + statsd + tableau +
              virtualenv + webhdfs + yandexcloud + zendesk)
->>>>>>> 4ff9d63d
 
 # Snakebite are not Python 3 compatible :'(
 if PY3:
