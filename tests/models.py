# -*- coding: utf-8 -*-
#
# Licensed to the Apache Software Foundation (ASF) under one
# or more contributor license agreements.  See the NOTICE file
# distributed with this work for additional information
# regarding copyright ownership.  The ASF licenses this file
# to you under the Apache License, Version 2.0 (the
# "License"); you may not use this file except in compliance
# with the License.  You may obtain a copy of the License at
#
#   http://www.apache.org/licenses/LICENSE-2.0
#
# Unless required by applicable law or agreed to in writing,
# software distributed under the License is distributed on an
# "AS IS" BASIS, WITHOUT WARRANTIES OR CONDITIONS OF ANY
# KIND, either express or implied.  See the License for the
# specific language governing permissions and limitations
# under the License.

from __future__ import absolute_import
from __future__ import division
from __future__ import print_function
from __future__ import unicode_literals

import datetime
import inspect
import logging
import os
import re
import textwrap
import time
import unittest
import urllib
from tempfile import NamedTemporaryFile, mkdtemp

import pendulum
import six
from mock import ANY, Mock, mock_open, patch
from parameterized import parameterized

from airflow import AirflowException, configuration, models, settings
from airflow.exceptions import AirflowDagCycleException, AirflowSkipException
from airflow.jobs import BackfillJob
<<<<<<< HEAD
from airflow.models import DAG, TaskInstance as TI, DagEdge
from airflow.models import DagModel, DagRun, DagStat
=======
from airflow.models import DAG, TaskInstance as TI
from airflow.models import DagModel, DagRun
>>>>>>> 53e70742
from airflow.models import KubeResourceVersion, KubeWorkerIdentifier
from airflow.models import SkipMixin
from airflow.models import State as ST
from airflow.models import XCom
from airflow.models import clear_task_instances
from airflow.models.connection import Connection
from airflow.operators.bash_operator import BashOperator
from airflow.operators.dummy_operator import DummyOperator
from airflow.operators.python_operator import PythonOperator
from airflow.operators.python_operator import ShortCircuitOperator
from airflow.operators.subdag_operator import SubDagOperator
from airflow.ti_deps.deps.trigger_rule_dep import TriggerRuleDep
from airflow.utils import timezone
from airflow.utils.dag_processing import SimpleTaskInstance
from airflow.utils.db import create_session
from airflow.utils.state import State
from airflow.utils.trigger_rule import TriggerRule
from airflow.utils.weight_rule import WeightRule

DEFAULT_DATE = timezone.datetime(2016, 1, 1)
TEST_DAGS_FOLDER = os.path.join(
    os.path.dirname(os.path.realpath(__file__)), 'dags')


class DagTest(unittest.TestCase):

    def test_params_not_passed_is_empty_dict(self):
        """
        Test that when 'params' is _not_ passed to a new Dag, that the params
        attribute is set to an empty dictionary.
        """
        dag = models.DAG('test-dag')

        self.assertEqual(dict, type(dag.params))
        self.assertEqual(0, len(dag.params))

    def test_params_passed_and_params_in_default_args_no_override(self):
        """
        Test that when 'params' exists as a key passed to the default_args dict
        in addition to params being passed explicitly as an argument to the
        dag, that the 'params' key of the default_args dict is merged with the
        dict of the params argument.
        """
        params1 = {'parameter1': 1}
        params2 = {'parameter2': 2}

        dag = models.DAG('test-dag',
                         default_args={'params': params1},
                         params=params2)

        params_combined = params1.copy()
        params_combined.update(params2)
        self.assertEqual(params_combined, dag.params)

    def test_dag_as_context_manager(self):
        """
        Test DAG as a context manager.
        When used as a context manager, Operators are automatically added to
        the DAG (unless they specify a different DAG)
        """
        dag = DAG(
            'dag',
            start_date=DEFAULT_DATE,
            default_args={'owner': 'owner1'})
        dag2 = DAG(
            'dag2',
            start_date=DEFAULT_DATE,
            default_args={'owner': 'owner2'})

        with dag:
            op1 = DummyOperator(task_id='op1')
            op2 = DummyOperator(task_id='op2', dag=dag2)

        self.assertIs(op1.dag, dag)
        self.assertEqual(op1.owner, 'owner1')
        self.assertIs(op2.dag, dag2)
        self.assertEqual(op2.owner, 'owner2')

        with dag2:
            op3 = DummyOperator(task_id='op3')

        self.assertIs(op3.dag, dag2)
        self.assertEqual(op3.owner, 'owner2')

        with dag:
            with dag2:
                op4 = DummyOperator(task_id='op4')
            op5 = DummyOperator(task_id='op5')

        self.assertIs(op4.dag, dag2)
        self.assertIs(op5.dag, dag)
        self.assertEqual(op4.owner, 'owner2')
        self.assertEqual(op5.owner, 'owner1')

        with DAG('creating_dag_in_cm', start_date=DEFAULT_DATE) as dag:
            DummyOperator(task_id='op6')

        self.assertEqual(dag.dag_id, 'creating_dag_in_cm')
        self.assertEqual(dag.tasks[0].task_id, 'op6')

        with dag:
            with dag:
                op7 = DummyOperator(task_id='op7')
            op8 = DummyOperator(task_id='op8')
        op9 = DummyOperator(task_id='op8')
        op9.dag = dag2

        self.assertEqual(op7.dag, dag)
        self.assertEqual(op8.dag, dag)
        self.assertEqual(op9.dag, dag2)

    def test_dag_topological_sort(self):
        dag = DAG(
            'dag',
            start_date=DEFAULT_DATE,
            default_args={'owner': 'owner1'})

        # A -> B
        # A -> C -> D
        # ordered: B, D, C, A or D, B, C, A or D, C, B, A
        with dag:
            op1 = DummyOperator(task_id='A')
            op2 = DummyOperator(task_id='B')
            op3 = DummyOperator(task_id='C')
            op4 = DummyOperator(task_id='D')
            op1.set_upstream([op2, op3])
            op3.set_upstream(op4)

        topological_list = dag.topological_sort()
        logging.info(topological_list)

        tasks = [op2, op3, op4]
        self.assertTrue(topological_list[0] in tasks)
        tasks.remove(topological_list[0])
        self.assertTrue(topological_list[1] in tasks)
        tasks.remove(topological_list[1])
        self.assertTrue(topological_list[2] in tasks)
        tasks.remove(topological_list[2])
        self.assertTrue(topological_list[3] == op1)

        dag = DAG(
            'dag',
            start_date=DEFAULT_DATE,
            default_args={'owner': 'owner1'})

        # C -> (A u B) -> D
        # C -> E
        # ordered: E | D, A | B, C
        with dag:
            op1 = DummyOperator(task_id='A')
            op2 = DummyOperator(task_id='B')
            op3 = DummyOperator(task_id='C')
            op4 = DummyOperator(task_id='D')
            op5 = DummyOperator(task_id='E')
            op1.set_downstream(op3)
            op2.set_downstream(op3)
            op1.set_upstream(op4)
            op2.set_upstream(op4)
            op5.set_downstream(op3)

        topological_list = dag.topological_sort()
        logging.info(topological_list)

        set1 = [op4, op5]
        self.assertTrue(topological_list[0] in set1)
        set1.remove(topological_list[0])

        set2 = [op1, op2]
        set2.extend(set1)
        self.assertTrue(topological_list[1] in set2)
        set2.remove(topological_list[1])

        self.assertTrue(topological_list[2] in set2)
        set2.remove(topological_list[2])

        self.assertTrue(topological_list[3] in set2)

        self.assertTrue(topological_list[4] == op3)

        dag = DAG(
            'dag',
            start_date=DEFAULT_DATE,
            default_args={'owner': 'owner1'})

        self.assertEquals(tuple(), dag.topological_sort())

    def test_dag_naive_default_args_start_date(self):
        dag = DAG('DAG', default_args={'start_date': datetime.datetime(2018, 1, 1)})
        self.assertEqual(dag.timezone, settings.TIMEZONE)
        dag = DAG('DAG', start_date=datetime.datetime(2018, 1, 1))
        self.assertEqual(dag.timezone, settings.TIMEZONE)

    def test_dag_none_default_args_start_date(self):
        """
        Tests if a start_date of None in default_args
        works.
        """
        dag = DAG('DAG', default_args={'start_date': None})
        self.assertEqual(dag.timezone, settings.TIMEZONE)

    def test_dag_task_priority_weight_total(self):
        width = 5
        depth = 5
        weight = 5
        pattern = re.compile('stage(\\d*).(\\d*)')
        # Fully connected parallel tasks. i.e. every task at each parallel
        # stage is dependent on every task in the previous stage.
        # Default weight should be calculated using downstream descendants
        with DAG('dag', start_date=DEFAULT_DATE,
                 default_args={'owner': 'owner1'}) as dag:
            pipeline = [
                [DummyOperator(
                    task_id='stage{}.{}'.format(i, j), priority_weight=weight)
                    for j in range(0, width)] for i in range(0, depth)
            ]
            for d, stage in enumerate(pipeline):
                if d == 0:
                    continue
                for current_task in stage:
                    for prev_task in pipeline[d - 1]:
                        current_task.set_upstream(prev_task)

            for task in six.itervalues(dag.task_dict):
                match = pattern.match(task.task_id)
                task_depth = int(match.group(1))
                # the sum of each stages after this task + itself
                correct_weight = ((depth - (task_depth + 1)) * width + 1) * weight

                calculated_weight = task.priority_weight_total
                self.assertEquals(calculated_weight, correct_weight)

        # Same test as above except use 'upstream' for weight calculation
        weight = 3
        with DAG('dag', start_date=DEFAULT_DATE,
                 default_args={'owner': 'owner1'}) as dag:
            pipeline = [
                [DummyOperator(
                    task_id='stage{}.{}'.format(i, j), priority_weight=weight,
                    weight_rule=WeightRule.UPSTREAM)
                    for j in range(0, width)] for i in range(0, depth)
            ]
            for d, stage in enumerate(pipeline):
                if d == 0:
                    continue
                for current_task in stage:
                    for prev_task in pipeline[d - 1]:
                        current_task.set_upstream(prev_task)

            for task in six.itervalues(dag.task_dict):
                match = pattern.match(task.task_id)
                task_depth = int(match.group(1))
                # the sum of each stages after this task + itself
                correct_weight = (task_depth * width + 1) * weight

                calculated_weight = task.priority_weight_total
                self.assertEquals(calculated_weight, correct_weight)

        # Same test as above except use 'absolute' for weight calculation
        weight = 10
        with DAG('dag', start_date=DEFAULT_DATE,
                 default_args={'owner': 'owner1'}) as dag:
            pipeline = [
                [DummyOperator(
                    task_id='stage{}.{}'.format(i, j), priority_weight=weight,
                    weight_rule=WeightRule.ABSOLUTE)
                    for j in range(0, width)] for i in range(0, depth)
            ]
            for d, stage in enumerate(pipeline):
                if d == 0:
                    continue
                for current_task in stage:
                    for prev_task in pipeline[d - 1]:
                        current_task.set_upstream(prev_task)

            for task in six.itervalues(dag.task_dict):
                match = pattern.match(task.task_id)
                task_depth = int(match.group(1))
                # the sum of each stages after this task + itself
                correct_weight = weight

                calculated_weight = task.priority_weight_total
                self.assertEquals(calculated_weight, correct_weight)

        # Test if we enter an invalid weight rule
        with DAG('dag', start_date=DEFAULT_DATE,
                 default_args={'owner': 'owner1'}) as dag:
            with self.assertRaises(AirflowException):
                DummyOperator(task_id='should_fail', weight_rule='no rule')

    def test_get_num_task_instances(self):
        test_dag_id = 'test_get_num_task_instances_dag'
        test_task_id = 'task_1'

        test_dag = DAG(dag_id=test_dag_id, start_date=DEFAULT_DATE)
        test_task = DummyOperator(task_id=test_task_id, dag=test_dag)

        ti1 = TI(task=test_task, execution_date=DEFAULT_DATE)
        ti1.state = None
        ti2 = TI(task=test_task, execution_date=DEFAULT_DATE + datetime.timedelta(days=1))
        ti2.state = State.RUNNING
        ti3 = TI(task=test_task, execution_date=DEFAULT_DATE + datetime.timedelta(days=2))
        ti3.state = State.QUEUED
        ti4 = TI(task=test_task, execution_date=DEFAULT_DATE + datetime.timedelta(days=3))
        ti4.state = State.RUNNING
        session = settings.Session()
        session.merge(ti1)
        session.merge(ti2)
        session.merge(ti3)
        session.merge(ti4)
        session.commit()

        self.assertEqual(
            0,
            DAG.get_num_task_instances(test_dag_id, ['fakename'], session=session)
        )
        self.assertEqual(
            4,
            DAG.get_num_task_instances(test_dag_id, [test_task_id], session=session)
        )
        self.assertEqual(
            4,
            DAG.get_num_task_instances(
                test_dag_id, ['fakename', test_task_id], session=session)
        )
        self.assertEqual(
            1,
            DAG.get_num_task_instances(
                test_dag_id, [test_task_id], states=[None], session=session)
        )
        self.assertEqual(
            2,
            DAG.get_num_task_instances(
                test_dag_id, [test_task_id], states=[State.RUNNING], session=session)
        )
        self.assertEqual(
            3,
            DAG.get_num_task_instances(
                test_dag_id, [test_task_id],
                states=[None, State.RUNNING], session=session)
        )
        self.assertEqual(
            4,
            DAG.get_num_task_instances(
                test_dag_id, [test_task_id],
                states=[None, State.QUEUED, State.RUNNING], session=session)
        )
        session.close()

    def test_render_template_field(self):
        """Tests if render_template from a field works"""

        dag = DAG('test-dag',
                  start_date=DEFAULT_DATE)

        with dag:
            task = DummyOperator(task_id='op1')

        result = task.render_template('', '{{ foo }}', dict(foo='bar'))
        self.assertEqual(result, 'bar')

    def test_render_template_field_macro(self):
        """ Tests if render_template from a field works,
            if a custom filter was defined"""

        dag = DAG('test-dag',
                  start_date=DEFAULT_DATE,
                  user_defined_macros=dict(foo='bar'))

        with dag:
            task = DummyOperator(task_id='op1')

        result = task.render_template('', '{{ foo }}', dict())
        self.assertEqual(result, 'bar')

    def test_render_template_numeric_field(self):
        """ Tests if render_template from a field works,
            if a custom filter was defined"""

        dag = DAG('test-dag',
                  start_date=DEFAULT_DATE,
                  user_defined_macros=dict(foo='bar'))

        with dag:
            task = DummyOperator(task_id='op1')

        result = task.render_template('', 1, dict())
        self.assertEqual(result, 1)

    def test_user_defined_filters(self):
        def jinja_udf(name):
            return 'Hello %s' % name

        dag = models.DAG('test-dag',
                         start_date=DEFAULT_DATE,
                         user_defined_filters=dict(hello=jinja_udf))
        jinja_env = dag.get_template_env()

        self.assertIn('hello', jinja_env.filters)
        self.assertEqual(jinja_env.filters['hello'], jinja_udf)

    def test_render_template_field_filter(self):
        """ Tests if render_template from a field works,
            if a custom filter was defined"""

        def jinja_udf(name):
            return 'Hello %s' % name

        dag = DAG('test-dag',
                  start_date=DEFAULT_DATE,
                  user_defined_filters=dict(hello=jinja_udf))

        with dag:
            task = DummyOperator(task_id='op1')

        result = task.render_template('', "{{ 'world' | hello}}", dict())
        self.assertEqual(result, 'Hello world')

    def test_resolve_template_files_value(self):

        with NamedTemporaryFile(suffix='.template') as f:
            f.write('{{ ds }}'.encode('utf8'))
            f.flush()
            template_dir = os.path.dirname(f.name)
            template_file = os.path.basename(f.name)

            dag = DAG('test-dag',
                      start_date=DEFAULT_DATE,
                      template_searchpath=template_dir)

            with dag:
                task = DummyOperator(task_id='op1')

            task.test_field = template_file
            task.template_fields = ('test_field',)
            task.template_ext = ('.template',)
            task.resolve_template_files()

        self.assertEqual(task.test_field, '{{ ds }}')

    def test_resolve_template_files_list(self):

        with NamedTemporaryFile(suffix='.template') as f:
            f = NamedTemporaryFile(suffix='.template')
            f.write('{{ ds }}'.encode('utf8'))
            f.flush()
            template_dir = os.path.dirname(f.name)
            template_file = os.path.basename(f.name)

            dag = DAG('test-dag',
                      start_date=DEFAULT_DATE,
                      template_searchpath=template_dir)

            with dag:
                task = DummyOperator(task_id='op1')

            task.test_field = [template_file, 'some_string']
            task.template_fields = ('test_field',)
            task.template_ext = ('.template',)
            task.resolve_template_files()

        self.assertEqual(task.test_field, ['{{ ds }}', 'some_string'])

    def test_cycle(self):
        # test empty
        dag = DAG(
            'dag',
            start_date=DEFAULT_DATE,
            default_args={'owner': 'owner1'})

        self.assertFalse(dag.test_cycle())

        # test single task
        dag = DAG(
            'dag',
            start_date=DEFAULT_DATE,
            default_args={'owner': 'owner1'})

        with dag:
            opA = DummyOperator(task_id='A')

        self.assertFalse(dag.test_cycle())

        # test no cycle
        dag = DAG(
            'dag',
            start_date=DEFAULT_DATE,
            default_args={'owner': 'owner1'})

        # A -> B -> C
        #      B -> D
        # E -> F
        with dag:
            opA = DummyOperator(task_id='A')
            opB = DummyOperator(task_id='B')
            opC = DummyOperator(task_id='C')
            opD = DummyOperator(task_id='D')
            opE = DummyOperator(task_id='E')
            opF = DummyOperator(task_id='F')
            opA.set_downstream(opB)
            opB.set_downstream(opC)
            opB.set_downstream(opD)
            opE.set_downstream(opF)

        self.assertFalse(dag.test_cycle())

        # test self loop
        dag = DAG(
            'dag',
            start_date=DEFAULT_DATE,
            default_args={'owner': 'owner1'})

        # A -> A
        with dag:
            opA = DummyOperator(task_id='A')
            opA.set_downstream(opA)

        with self.assertRaises(AirflowDagCycleException):
            dag.test_cycle()

        # test downstream self loop
        dag = DAG(
            'dag',
            start_date=DEFAULT_DATE,
            default_args={'owner': 'owner1'})

        # A -> B -> C -> D -> E -> E
        with dag:
            opA = DummyOperator(task_id='A')
            opB = DummyOperator(task_id='B')
            opC = DummyOperator(task_id='C')
            opD = DummyOperator(task_id='D')
            opE = DummyOperator(task_id='E')
            opA.set_downstream(opB)
            opB.set_downstream(opC)
            opC.set_downstream(opD)
            opD.set_downstream(opE)
            opE.set_downstream(opE)

        with self.assertRaises(AirflowDagCycleException):
            dag.test_cycle()

        # large loop
        dag = DAG(
            'dag',
            start_date=DEFAULT_DATE,
            default_args={'owner': 'owner1'})

        # A -> B -> C -> D -> E -> A
        with dag:
            opA = DummyOperator(task_id='A')
            opB = DummyOperator(task_id='B')
            opC = DummyOperator(task_id='C')
            opD = DummyOperator(task_id='D')
            opE = DummyOperator(task_id='E')
            opA.set_downstream(opB)
            opB.set_downstream(opC)
            opC.set_downstream(opD)
            opD.set_downstream(opE)
            opE.set_downstream(opA)

        with self.assertRaises(AirflowDagCycleException):
            dag.test_cycle()

        # test arbitrary loop
        dag = DAG(
            'dag',
            start_date=DEFAULT_DATE,
            default_args={'owner': 'owner1'})

        # E-> A -> B -> F -> A
        #       -> C -> F
        with dag:
            opA = DummyOperator(task_id='A')
            opB = DummyOperator(task_id='B')
            opC = DummyOperator(task_id='C')
            opD = DummyOperator(task_id='D')
            opE = DummyOperator(task_id='E')
            opF = DummyOperator(task_id='F')
            opA.set_downstream(opB)
            opA.set_downstream(opC)
            opE.set_downstream(opA)
            opC.set_downstream(opF)
            opB.set_downstream(opF)
            opF.set_downstream(opA)

        with self.assertRaises(AirflowDagCycleException):
            dag.test_cycle()

    def test_following_previous_schedule(self):
        """
        Make sure DST transitions are properly observed
        """
        local_tz = pendulum.timezone('Europe/Zurich')
        start = local_tz.convert(datetime.datetime(2018, 10, 28, 2, 55),
                                 dst_rule=pendulum.PRE_TRANSITION)
        self.assertEqual(start.isoformat(), "2018-10-28T02:55:00+02:00",
                         "Pre-condition: start date is in DST")

        utc = timezone.convert_to_utc(start)

        dag = DAG('tz_dag', start_date=start, schedule_interval='*/5 * * * *')
        _next = dag.following_schedule(utc)
        next_local = local_tz.convert(_next)

        self.assertEqual(_next.isoformat(), "2018-10-28T01:00:00+00:00")
        self.assertEqual(next_local.isoformat(), "2018-10-28T02:00:00+01:00")

        prev = dag.previous_schedule(utc)
        prev_local = local_tz.convert(prev)

        self.assertEqual(prev_local.isoformat(), "2018-10-28T02:50:00+02:00")

        prev = dag.previous_schedule(_next)
        prev_local = local_tz.convert(prev)

        self.assertEqual(prev_local.isoformat(), "2018-10-28T02:55:00+02:00")
        self.assertEqual(prev, utc)

    def test_following_previous_schedule_daily_dag_CEST_to_CET(self):
        """
        Make sure DST transitions are properly observed
        """
        local_tz = pendulum.timezone('Europe/Zurich')
        start = local_tz.convert(datetime.datetime(2018, 10, 27, 3),
                                 dst_rule=pendulum.PRE_TRANSITION)

        utc = timezone.convert_to_utc(start)

        dag = DAG('tz_dag', start_date=start, schedule_interval='0 3 * * *')

        prev = dag.previous_schedule(utc)
        prev_local = local_tz.convert(prev)

        self.assertEqual(prev_local.isoformat(), "2018-10-26T03:00:00+02:00")
        self.assertEqual(prev.isoformat(), "2018-10-26T01:00:00+00:00")

        _next = dag.following_schedule(utc)
        next_local = local_tz.convert(_next)

        self.assertEqual(next_local.isoformat(), "2018-10-28T03:00:00+01:00")
        self.assertEqual(_next.isoformat(), "2018-10-28T02:00:00+00:00")

        prev = dag.previous_schedule(_next)
        prev_local = local_tz.convert(prev)

        self.assertEqual(prev_local.isoformat(), "2018-10-27T03:00:00+02:00")
        self.assertEqual(prev.isoformat(), "2018-10-27T01:00:00+00:00")

    def test_following_previous_schedule_daily_dag_CET_to_CEST(self):
        """
        Make sure DST transitions are properly observed
        """
        local_tz = pendulum.timezone('Europe/Zurich')
        start = local_tz.convert(datetime.datetime(2018, 3, 25, 2),
                                 dst_rule=pendulum.PRE_TRANSITION)

        utc = timezone.convert_to_utc(start)

        dag = DAG('tz_dag', start_date=start, schedule_interval='0 3 * * *')

        prev = dag.previous_schedule(utc)
        prev_local = local_tz.convert(prev)

        self.assertEqual(prev_local.isoformat(), "2018-03-24T03:00:00+01:00")
        self.assertEqual(prev.isoformat(), "2018-03-24T02:00:00+00:00")

        _next = dag.following_schedule(utc)
        next_local = local_tz.convert(_next)

        self.assertEqual(next_local.isoformat(), "2018-03-25T03:00:00+02:00")
        self.assertEqual(_next.isoformat(), "2018-03-25T01:00:00+00:00")

        prev = dag.previous_schedule(_next)
        prev_local = local_tz.convert(prev)

        self.assertEqual(prev_local.isoformat(), "2018-03-24T03:00:00+01:00")
        self.assertEqual(prev.isoformat(), "2018-03-24T02:00:00+00:00")

    @patch('airflow.models.timezone.utcnow')
    def test_sync_to_db(self, mock_now):
        dag = DAG(
            'dag',
            start_date=DEFAULT_DATE,
        )
        with dag:
            DummyOperator(task_id='task', owner='owner1')
            SubDagOperator(
                task_id='subtask',
                owner='owner2',
                subdag=DAG(
                    'dag.subtask',
                    start_date=DEFAULT_DATE,
                )
            )
        now = datetime.datetime.utcnow().replace(tzinfo=pendulum.timezone('UTC'))
        mock_now.return_value = now
        session = settings.Session()
        dag.sync_to_db(session=session)

        orm_dag = session.query(DagModel).filter(DagModel.dag_id == 'dag').one()
        self.assertEqual(set(orm_dag.owners.split(', ')), {'owner1', 'owner2'})
        self.assertEqual(orm_dag.last_scheduler_run, now)
        self.assertTrue(orm_dag.is_active)
        self.assertIsNone(orm_dag.default_view)
        self.assertEqual(orm_dag.get_default_view(), configuration.conf.get('webserver', 'dag_default_view').lower())

        orm_subdag = session.query(DagModel).filter(
            DagModel.dag_id == 'dag.subtask').one()
        self.assertEqual(set(orm_subdag.owners.split(', ')), {'owner1', 'owner2'})
        self.assertEqual(orm_subdag.last_scheduler_run, now)
        self.assertTrue(orm_subdag.is_active)

    @patch('airflow.models.timezone.utcnow')
    def test_sync_to_db_default_view(self, mock_now):
        dag = DAG(
            'dag',
            start_date=DEFAULT_DATE,
            default_view="graph",
        )
        with dag:
            DummyOperator(task_id='task', owner='owner1')
            SubDagOperator(
                task_id='subtask',
                owner='owner2',
                subdag=DAG(
                    'dag.subtask',
                    start_date=DEFAULT_DATE,
                )
            )
        now = datetime.datetime.utcnow().replace(tzinfo=pendulum.timezone('UTC'))
        mock_now.return_value = now
        session = settings.Session()
        dag.sync_to_db(session=session)

        orm_dag = session.query(DagModel).filter(DagModel.dag_id == 'dag').one()
        self.assertIsNotNone(orm_dag.default_view)
        self.assertEqual(orm_dag.get_default_view(), "graph")


class DagRunTest(unittest.TestCase):

    def create_dag_run(self, dag,
                       state=State.RUNNING,
                       task_states=None,
                       execution_date=None,
                       is_backfill=False,
                       ):
        now = timezone.utcnow()
        if execution_date is None:
            execution_date = now
        if is_backfill:
            run_id = BackfillJob.ID_PREFIX + now.isoformat()
        else:
            run_id = 'manual__' + now.isoformat()
        dag_run = dag.create_dagrun(
            run_id=run_id,
            execution_date=execution_date,
            start_date=now,
            state=state,
            external_trigger=False,
        )

        if task_states is not None:
            session = settings.Session()
            for task_id, state in task_states.items():
                ti = dag_run.get_task_instance(task_id)
                ti.set_state(state, session)
            session.close()

        return dag_run

    def test_clear_task_instances_for_backfill_dagrun(self):
        now = timezone.utcnow()
        session = settings.Session()
        dag_id = 'test_clear_task_instances_for_backfill_dagrun'
        dag = DAG(dag_id=dag_id, start_date=now)
        self.create_dag_run(dag, execution_date=now, is_backfill=True)

        task0 = DummyOperator(task_id='backfill_task_0', owner='test', dag=dag)
        ti0 = TI(task=task0, execution_date=now)
        ti0.run()

        qry = session.query(TI).filter(
            TI.dag_id == dag.dag_id).all()
        clear_task_instances(qry, session)
        session.commit()
        ti0.refresh_from_db()
        dr0 = session.query(DagRun).filter(
            DagRun.dag_id == dag_id,
            DagRun.execution_date == now
        ).first()
        self.assertEquals(dr0.state, State.RUNNING)

    def test_id_for_date(self):
        run_id = models.DagRun.id_for_date(
            timezone.datetime(2015, 1, 2, 3, 4, 5, 6))
        self.assertEqual(
            'scheduled__2015-01-02T03:04:05', run_id,
            'Generated run_id did not match expectations: {0}'.format(run_id))

    def test_dagrun_find(self):
        session = settings.Session()
        now = timezone.utcnow()

        dag_id1 = "test_dagrun_find_externally_triggered"
        dag_run = models.DagRun(
            dag_id=dag_id1,
            run_id='manual__' + now.isoformat(),
            execution_date=now,
            start_date=now,
            state=State.RUNNING,
            external_trigger=True,
        )
        session.add(dag_run)

        dag_id2 = "test_dagrun_find_not_externally_triggered"
        dag_run = models.DagRun(
            dag_id=dag_id2,
            run_id='manual__' + now.isoformat(),
            execution_date=now,
            start_date=now,
            state=State.RUNNING,
            external_trigger=False,
        )
        session.add(dag_run)

        session.commit()

        self.assertEqual(1,
                         len(models.DagRun.find(dag_id=dag_id1, external_trigger=True)))
        self.assertEqual(0,
                         len(models.DagRun.find(dag_id=dag_id1, external_trigger=False)))
        self.assertEqual(0,
                         len(models.DagRun.find(dag_id=dag_id2, external_trigger=True)))
        self.assertEqual(1,
                         len(models.DagRun.find(dag_id=dag_id2, external_trigger=False)))

    def test_dagrun_success_when_all_skipped(self):
        """
        Tests that a DAG run succeeds when all tasks are skipped
        """
        dag = DAG(
            dag_id='test_dagrun_success_when_all_skipped',
            start_date=timezone.datetime(2017, 1, 1)
        )
        dag_task1 = ShortCircuitOperator(
            task_id='test_short_circuit_false',
            dag=dag,
            python_callable=lambda: False)
        dag_task2 = DummyOperator(
            task_id='test_state_skipped1',
            dag=dag)
        dag_task3 = DummyOperator(
            task_id='test_state_skipped2',
            dag=dag)
        dag_task1.set_downstream(dag_task2)
        dag_task2.set_downstream(dag_task3)

        initial_task_states = {
            'test_short_circuit_false': State.SUCCESS,
            'test_state_skipped1': State.SKIPPED,
            'test_state_skipped2': State.SKIPPED,
        }

        dag_run = self.create_dag_run(dag=dag,
                                      state=State.RUNNING,
                                      task_states=initial_task_states)
        updated_dag_state = dag_run.update_state()
        self.assertEqual(State.SUCCESS, updated_dag_state)

    def test_dagrun_success_conditions(self):
        session = settings.Session()

        dag = DAG(
            'test_dagrun_success_conditions',
            start_date=DEFAULT_DATE,
            default_args={'owner': 'owner1'})

        session.query(DagModel).filter(DagModel.dag_id == 'test_dagrun_success_conditions').delete()
        session.query(DagRun).filter(DagRun.dag_id == 'test_dagrun_success_conditions').delete()
        session.query(DagEdge).filter(DagEdge.dag_id == 'test_dagrun_success_conditions').delete()
        session.commit()

        # A -> B
        # A -> C -> D
        # ordered: B, D, C, A or D, B, C, A or D, C, B, A
        with dag:
            op1 = DummyOperator(task_id='A')
            op2 = DummyOperator(task_id='B')
            op3 = DummyOperator(task_id='C')
            op4 = DummyOperator(task_id='D')
            op1.set_upstream([op2, op3])
            op3.set_upstream(op4)

        dag.clear()

        now = timezone.utcnow()
        dr = dag.create_dagrun(run_id='test_dagrun_success_conditions',
                               state=State.RUNNING,
                               execution_date=now,
                               start_date=now)

        # op1 = root
        ti_op1 = dr.get_task_instance(task_id=op1.task_id)
        ti_op1.set_state(state=State.SUCCESS, session=session)

        ti_op2 = dr.get_task_instance(task_id=op2.task_id)
        ti_op3 = dr.get_task_instance(task_id=op3.task_id)
        ti_op4 = dr.get_task_instance(task_id=op4.task_id)

        # Testing Edges in the database
        edges = session.query(DagEdge).filter(DagEdge.dag_id == dag.dag_id and DagEdge.execution_date == now).all()
        self.assertEqual(len(edges), 3)
        self.assertTrue(any(edge.from_task == 'A' and edge.to_task == 'B' for edge in edges))
        self.assertTrue(any(edge.from_task == 'A' and edge.to_task == 'C' for edge in edges))
        self.assertTrue(any(edge.from_task == 'C' and edge.to_task == 'D' for edge in edges))

        # root is successful, but unfinished tasks
        state = dr.update_state()
        self.assertEqual(State.RUNNING, state)

        # one has failed, but root is successful
        ti_op2.set_state(state=State.FAILED, session=session)
        ti_op3.set_state(state=State.SUCCESS, session=session)
        ti_op4.set_state(state=State.SUCCESS, session=session)
        state = dr.update_state()
        self.assertEqual(State.SUCCESS, state)

    def test_dagrun_deadlock(self):
        session = settings.Session()
        dag = DAG(
            'text_dagrun_deadlock',
            start_date=DEFAULT_DATE,
            default_args={'owner': 'owner1'})

        with dag:
            op1 = DummyOperator(task_id='A')
            op2 = DummyOperator(task_id='B')
            op2.trigger_rule = TriggerRule.ONE_FAILED
            op2.set_upstream(op1)

        dag.clear()
        now = timezone.utcnow()
        dr = dag.create_dagrun(run_id='test_dagrun_deadlock',
                               state=State.RUNNING,
                               execution_date=now,
                               start_date=now)

        ti_op1 = dr.get_task_instance(task_id=op1.task_id)
        ti_op1.set_state(state=State.SUCCESS, session=session)
        ti_op2 = dr.get_task_instance(task_id=op2.task_id)
        ti_op2.set_state(state=State.NONE, session=session)

        dr.update_state()
        self.assertEqual(dr.state, State.RUNNING)

        ti_op2.set_state(state=State.NONE, session=session)
        op2.trigger_rule = 'invalid'
        dr.update_state()
        self.assertEqual(dr.state, State.FAILED)

    def test_dagrun_no_deadlock_with_shutdown(self):
        session = settings.Session()
        dag = DAG('test_dagrun_no_deadlock_with_shutdown',
                  start_date=DEFAULT_DATE)
        with dag:
            op1 = DummyOperator(task_id='upstream_task')
            op2 = DummyOperator(task_id='downstream_task')
            op2.set_upstream(op1)

        dr = dag.create_dagrun(run_id='test_dagrun_no_deadlock_with_shutdown',
                               state=State.RUNNING,
                               execution_date=DEFAULT_DATE,
                               start_date=DEFAULT_DATE)
        upstream_ti = dr.get_task_instance(task_id='upstream_task')
        upstream_ti.set_state(State.SHUTDOWN, session=session)

        dr.update_state()
        self.assertEqual(dr.state, State.RUNNING)

    def test_dagrun_no_deadlock_with_depends_on_past(self):
        session = settings.Session()
        dag = DAG('test_dagrun_no_deadlock',
                  start_date=DEFAULT_DATE)
        with dag:
            DummyOperator(task_id='dop', depends_on_past=True)
            DummyOperator(task_id='tc', task_concurrency=1)

        dag.clear()
        dr = dag.create_dagrun(run_id='test_dagrun_no_deadlock_1',
                               state=State.RUNNING,
                               execution_date=DEFAULT_DATE,
                               start_date=DEFAULT_DATE)
        dr2 = dag.create_dagrun(run_id='test_dagrun_no_deadlock_2',
                                state=State.RUNNING,
                                execution_date=DEFAULT_DATE + datetime.timedelta(days=1),
                                start_date=DEFAULT_DATE + datetime.timedelta(days=1))
        ti1_op1 = dr.get_task_instance(task_id='dop')
        dr2.get_task_instance(task_id='dop')
        ti2_op1 = dr.get_task_instance(task_id='tc')
        dr.get_task_instance(task_id='tc')
        ti1_op1.set_state(state=State.RUNNING, session=session)
        dr.update_state()
        dr2.update_state()
        self.assertEqual(dr.state, State.RUNNING)
        self.assertEqual(dr2.state, State.RUNNING)

        ti2_op1.set_state(state=State.RUNNING, session=session)
        dr.update_state()
        dr2.update_state()
        self.assertEqual(dr.state, State.RUNNING)
        self.assertEqual(dr2.state, State.RUNNING)

    def test_dagrun_success_callback(self):
        def on_success_callable(context):
            self.assertEqual(
                context['dag_run'].dag_id,
                'test_dagrun_success_callback'
            )

        dag = DAG(
            dag_id='test_dagrun_success_callback',
            start_date=datetime.datetime(2017, 1, 1),
            on_success_callback=on_success_callable,
        )
        dag_task1 = DummyOperator(
            task_id='test_state_succeeded1',
            dag=dag)
        dag_task2 = DummyOperator(
            task_id='test_state_succeeded2',
            dag=dag)
        dag_task1.set_downstream(dag_task2)

        initial_task_states = {
            'test_state_succeeded1': State.SUCCESS,
            'test_state_succeeded2': State.SUCCESS,
        }

        dag_run = self.create_dag_run(dag=dag,
                                      state=State.RUNNING,
                                      task_states=initial_task_states)
        updated_dag_state = dag_run.update_state()
        self.assertEqual(State.SUCCESS, updated_dag_state)

    def test_dagrun_failure_callback(self):
        def on_failure_callable(context):
            self.assertEqual(
                context['dag_run'].dag_id,
                'test_dagrun_failure_callback'
            )

        dag = DAG(
            dag_id='test_dagrun_failure_callback',
            start_date=datetime.datetime(2017, 1, 1),
            on_failure_callback=on_failure_callable,
        )
        dag_task1 = DummyOperator(
            task_id='test_state_succeeded1',
            dag=dag)
        dag_task2 = DummyOperator(
            task_id='test_state_failed2',
            dag=dag)

        initial_task_states = {
            'test_state_succeeded1': State.SUCCESS,
            'test_state_failed2': State.FAILED,
        }
        dag_task1.set_downstream(dag_task2)

        dag_run = self.create_dag_run(dag=dag,
                                      state=State.RUNNING,
                                      task_states=initial_task_states)
        updated_dag_state = dag_run.update_state()
        self.assertEqual(State.FAILED, updated_dag_state)

    def test_dagrun_set_state_end_date(self):
        session = settings.Session()

        dag = DAG(
            'test_dagrun_set_state_end_date',
            start_date=DEFAULT_DATE,
            default_args={'owner': 'owner1'})

        dag.clear()

        now = timezone.utcnow()
        dr = dag.create_dagrun(run_id='test_dagrun_set_state_end_date',
                               state=State.RUNNING,
                               execution_date=now,
                               start_date=now)

        # Initial end_date should be NULL
        # State.SUCCESS and State.FAILED are all ending state and should set end_date
        # State.RUNNING set end_date back to NULL
        session.add(dr)
        session.commit()
        self.assertIsNone(dr.end_date)

        dr.set_state(State.SUCCESS)
        session.merge(dr)
        session.commit()

        dr_database = session.query(DagRun).filter(
            DagRun.run_id == 'test_dagrun_set_state_end_date'
        ).one()
        self.assertIsNotNone(dr_database.end_date)
        self.assertEqual(dr.end_date, dr_database.end_date)

        dr.set_state(State.RUNNING)
        session.merge(dr)
        session.commit()

        dr_database = session.query(DagRun).filter(
            DagRun.run_id == 'test_dagrun_set_state_end_date'
        ).one()

        self.assertIsNone(dr_database.end_date)

        dr.set_state(State.FAILED)
        session.merge(dr)
        session.commit()
        dr_database = session.query(DagRun).filter(
            DagRun.run_id == 'test_dagrun_set_state_end_date'
        ).one()

        self.assertIsNotNone(dr_database.end_date)
        self.assertEqual(dr.end_date, dr_database.end_date)

    def test_dagrun_update_state_end_date(self):
        session = settings.Session()

        dag = DAG(
            'test_dagrun_update_state_end_date',
            start_date=DEFAULT_DATE,
            default_args={'owner': 'owner1'})

        # A -> B
        with dag:
            op1 = DummyOperator(task_id='A')
            op2 = DummyOperator(task_id='B')
            op1.set_upstream(op2)

        dag.clear()

        now = timezone.utcnow()
        dr = dag.create_dagrun(run_id='test_dagrun_update_state_end_date',
                               state=State.RUNNING,
                               execution_date=now,
                               start_date=now)

        # Initial end_date should be NULL
        # State.SUCCESS and State.FAILED are all ending state and should set end_date
        # State.RUNNING set end_date back to NULL
        session.merge(dr)
        session.commit()
        self.assertIsNone(dr.end_date)

        ti_op1 = dr.get_task_instance(task_id=op1.task_id)
        ti_op1.set_state(state=State.SUCCESS, session=session)
        ti_op2 = dr.get_task_instance(task_id=op2.task_id)
        ti_op2.set_state(state=State.SUCCESS, session=session)

        dr.update_state()

        dr_database = session.query(DagRun).filter(
            DagRun.run_id == 'test_dagrun_update_state_end_date'
        ).one()
        self.assertIsNotNone(dr_database.end_date)
        self.assertEqual(dr.end_date, dr_database.end_date)

        ti_op1.set_state(state=State.RUNNING, session=session)
        ti_op2.set_state(state=State.RUNNING, session=session)
        dr.update_state()

        dr_database = session.query(DagRun).filter(
            DagRun.run_id == 'test_dagrun_update_state_end_date'
        ).one()

        self.assertEqual(dr._state, State.RUNNING)
        self.assertIsNone(dr.end_date)
        self.assertIsNone(dr_database.end_date)

        ti_op1.set_state(state=State.FAILED, session=session)
        ti_op2.set_state(state=State.FAILED, session=session)
        dr.update_state()

        dr_database = session.query(DagRun).filter(
            DagRun.run_id == 'test_dagrun_update_state_end_date'
        ).one()

        self.assertIsNotNone(dr_database.end_date)
        self.assertEqual(dr.end_date, dr_database.end_date)

    def test_get_task_instance_on_empty_dagrun(self):
        """
        Make sure that a proper value is returned when a dagrun has no task instances
        """
        dag = DAG(
            dag_id='test_get_task_instance_on_empty_dagrun',
            start_date=timezone.datetime(2017, 1, 1)
        )
        ShortCircuitOperator(
            task_id='test_short_circuit_false',
            dag=dag,
            python_callable=lambda: False)

        session = settings.Session()

        now = timezone.utcnow()

        # Don't use create_dagrun since it will create the task instances too which we
        # don't want
        dag_run = models.DagRun(
            dag_id=dag.dag_id,
            run_id='manual__' + now.isoformat(),
            execution_date=now,
            start_date=now,
            state=State.RUNNING,
            external_trigger=False,
        )
        session.add(dag_run)
        session.commit()

        ti = dag_run.get_task_instance('test_short_circuit_false')
        self.assertEqual(None, ti)

    def test_get_latest_runs(self):
        session = settings.Session()
        dag = DAG(
            dag_id='test_latest_runs_1',
            start_date=DEFAULT_DATE)
        self.create_dag_run(dag, execution_date=timezone.datetime(2015, 1, 1))
        self.create_dag_run(dag, execution_date=timezone.datetime(2015, 1, 2))
        dagruns = models.DagRun.get_latest_runs(session)
        session.close()
        for dagrun in dagruns:
            if dagrun.dag_id == 'test_latest_runs_1':
                self.assertEqual(dagrun.execution_date, timezone.datetime(2015, 1, 2))

    def test_is_backfill(self):
        dag = DAG(dag_id='test_is_backfill', start_date=DEFAULT_DATE)

        dagrun = self.create_dag_run(dag, execution_date=DEFAULT_DATE)
        dagrun.run_id = BackfillJob.ID_PREFIX + '_sfddsffds'

        dagrun2 = self.create_dag_run(
            dag, execution_date=DEFAULT_DATE + datetime.timedelta(days=1))

        dagrun3 = self.create_dag_run(
            dag, execution_date=DEFAULT_DATE + datetime.timedelta(days=2))
        dagrun3.run_id = None

        self.assertTrue(dagrun.is_backfill)
        self.assertFalse(dagrun2.is_backfill)
        self.assertFalse(dagrun3.is_backfill)

    def test_removed_task_instances_can_be_restored(self):
        def with_all_tasks_removed(dag):
            return DAG(dag_id=dag.dag_id, start_date=dag.start_date)

        dag = DAG('test_task_restoration', start_date=DEFAULT_DATE)
        dag.add_task(DummyOperator(task_id='flaky_task', owner='test'))

        dagrun = self.create_dag_run(dag)
        flaky_ti = dagrun.get_task_instances()[0]
        self.assertEquals('flaky_task', flaky_ti.task_id)
        self.assertEquals(State.NONE, flaky_ti.state)

        dagrun.dag = with_all_tasks_removed(dag)

        dagrun.verify_integrity()
        flaky_ti.refresh_from_db()
        self.assertEquals(State.NONE, flaky_ti.state)

        dagrun.dag.add_task(DummyOperator(task_id='flaky_task', owner='test'))

        dagrun.verify_integrity()
        flaky_ti.refresh_from_db()
        self.assertEquals(State.NONE, flaky_ti.state)


class DagBagTest(unittest.TestCase):
    @classmethod
    def setUpClass(cls):
        cls.empty_dir = mkdtemp()

    @classmethod
    def tearDownClass(cls):
        os.rmdir(cls.empty_dir)

    def test_get_existing_dag(self):
        """
        Test that we're able to parse some example DAGs and retrieve them
        """
        dagbag = models.DagBag(dag_folder=self.empty_dir, include_examples=True)

        some_expected_dag_ids = ["example_bash_operator",
                                 "example_branch_operator"]

        for dag_id in some_expected_dag_ids:
            dag = dagbag.get_dag(dag_id)

            self.assertIsNotNone(dag)
            self.assertEqual(dag_id, dag.dag_id)

        self.assertGreaterEqual(dagbag.size(), 7)

    def test_get_non_existing_dag(self):
        """
        test that retrieving a non existing dag id returns None without crashing
        """
        dagbag = models.DagBag(dag_folder=self.empty_dir, include_examples=False)

        non_existing_dag_id = "non_existing_dag_id"
        self.assertIsNone(dagbag.get_dag(non_existing_dag_id))

    def test_process_file_that_contains_multi_bytes_char(self):
        """
        test that we're able to parse file that contains multi-byte char
        """
        f = NamedTemporaryFile()
        f.write('\u3042'.encode('utf8'))  # write multi-byte char (hiragana)
        f.flush()

        dagbag = models.DagBag(dag_folder=self.empty_dir, include_examples=False)
        self.assertEqual([], dagbag.process_file(f.name))

    def test_zip_skip_log(self):
        """
        test the loading of a DAG from within a zip file that skips another file because
        it doesn't have "airflow" and "DAG"
        """
        from mock import Mock
        with patch('airflow.models.DagBag.log') as log_mock:
            log_mock.info = Mock()
            test_zip_path = os.path.join(TEST_DAGS_FOLDER, "test_zip.zip")
            dagbag = models.DagBag(dag_folder=test_zip_path, include_examples=False)

            self.assertTrue(dagbag.has_logged)
            log_mock.info.assert_any_call("File %s assumed to contain no DAGs. Skipping.",
                                          test_zip_path)

    def test_zip(self):
        """
        test the loading of a DAG within a zip file that includes dependencies
        """
        dagbag = models.DagBag(dag_folder=self.empty_dir, include_examples=False)
        dagbag.process_file(os.path.join(TEST_DAGS_FOLDER, "test_zip.zip"))
        self.assertTrue(dagbag.get_dag("test_zip_dag"))

    def test_process_file_cron_validity_check(self):
        """
        test if an invalid cron expression
        as schedule interval can be identified
        """
        invalid_dag_files = ["test_invalid_cron.py", "test_zip_invalid_cron.zip"]
        dagbag = models.DagBag(dag_folder=self.empty_dir, include_examples=False)

        self.assertEqual(len(dagbag.import_errors), 0)
        for d in invalid_dag_files:
            dagbag.process_file(os.path.join(TEST_DAGS_FOLDER, d))
        self.assertEqual(len(dagbag.import_errors), len(invalid_dag_files))

    @patch.object(DagModel, 'get_current')
    def test_get_dag_without_refresh(self, mock_dagmodel):
        """
        Test that, once a DAG is loaded, it doesn't get refreshed again if it
        hasn't been expired.
        """
        dag_id = 'example_bash_operator'

        mock_dagmodel.return_value = DagModel()
        mock_dagmodel.return_value.last_expired = None
        mock_dagmodel.return_value.fileloc = 'foo'

        class TestDagBag(models.DagBag):
            process_file_calls = 0

            def process_file(self, filepath, only_if_updated=True, safe_mode=True):
                if 'example_bash_operator.py' == os.path.basename(filepath):
                    TestDagBag.process_file_calls += 1
                super(TestDagBag, self).process_file(filepath, only_if_updated, safe_mode)

        dagbag = TestDagBag(include_examples=True)
        dagbag.process_file_calls

        # Should not call process_file again, since it's already loaded during init.
        self.assertEqual(1, dagbag.process_file_calls)
        self.assertIsNotNone(dagbag.get_dag(dag_id))
        self.assertEqual(1, dagbag.process_file_calls)

    def test_get_dag_fileloc(self):
        """
        Test that fileloc is correctly set when we load example DAGs,
        specifically SubDAGs.
        """
        dagbag = models.DagBag(include_examples=True)

        expected = {
            'example_bash_operator': 'example_bash_operator.py',
            'example_subdag_operator': 'example_subdag_operator.py',
            'example_subdag_operator.section-1': 'subdags/subdag.py'
        }

        for dag_id, path in expected.items():
            dag = dagbag.get_dag(dag_id)
            self.assertTrue(
                dag.fileloc.endswith('airflow/example_dags/' + path))

    def process_dag(self, create_dag):
        """
        Helper method to process a file generated from the input create_dag function.
        """
        # write source to file
        source = textwrap.dedent(''.join(
            inspect.getsource(create_dag).splitlines(True)[1:-1]))
        f = NamedTemporaryFile()
        f.write(source.encode('utf8'))
        f.flush()

        dagbag = models.DagBag(dag_folder=self.empty_dir, include_examples=False)
        found_dags = dagbag.process_file(f.name)
        return dagbag, found_dags, f.name

    def validate_dags(self, expected_parent_dag, actual_found_dags, actual_dagbag,
                      should_be_found=True):
        expected_dag_ids = list(map(lambda dag: dag.dag_id, expected_parent_dag.subdags))
        expected_dag_ids.append(expected_parent_dag.dag_id)

        actual_found_dag_ids = list(map(lambda dag: dag.dag_id, actual_found_dags))

        for dag_id in expected_dag_ids:
            actual_dagbag.log.info('validating %s' % dag_id)
            self.assertEquals(
                dag_id in actual_found_dag_ids, should_be_found,
                'dag "%s" should %shave been found after processing dag "%s"' %
                (dag_id, '' if should_be_found else 'not ', expected_parent_dag.dag_id)
            )
            self.assertEquals(
                dag_id in actual_dagbag.dags, should_be_found,
                'dag "%s" should %sbe in dagbag.dags after processing dag "%s"' %
                (dag_id, '' if should_be_found else 'not ', expected_parent_dag.dag_id)
            )

    def test_load_subdags(self):
        # Define Dag to load
        def standard_subdag():
            from airflow.models import DAG
            from airflow.operators.dummy_operator import DummyOperator
            from airflow.operators.subdag_operator import SubDagOperator
            import datetime
            DAG_NAME = 'master'
            DEFAULT_ARGS = {
                'owner': 'owner1',
                'start_date': datetime.datetime(2016, 1, 1)
            }
            dag = DAG(
                DAG_NAME,
                default_args=DEFAULT_ARGS)

            # master:
            #     A -> opSubDag_0
            #          master.opsubdag_0:
            #              -> subdag_0.task
            #     A -> opSubDag_1
            #          master.opsubdag_1:
            #              -> subdag_1.task

            with dag:
                def subdag_0():
                    subdag_0 = DAG('master.opSubdag_0', default_args=DEFAULT_ARGS)
                    DummyOperator(task_id='subdag_0.task', dag=subdag_0)
                    return subdag_0

                def subdag_1():
                    subdag_1 = DAG('master.opSubdag_1', default_args=DEFAULT_ARGS)
                    DummyOperator(task_id='subdag_1.task', dag=subdag_1)
                    return subdag_1

                opSubdag_0 = SubDagOperator(
                    task_id='opSubdag_0', dag=dag, subdag=subdag_0())
                opSubdag_1 = SubDagOperator(
                    task_id='opSubdag_1', dag=dag, subdag=subdag_1())

                opA = DummyOperator(task_id='A')
                opA.set_downstream(opSubdag_0)
                opA.set_downstream(opSubdag_1)
            return dag

        testDag = standard_subdag()
        # sanity check to make sure DAG.subdag is still functioning properly
        self.assertEqual(len(testDag.subdags), 2)

        # Perform processing dag
        dagbag, found_dags, _ = self.process_dag(standard_subdag)

        # Validate correctness
        # all dags from testDag should be listed
        self.validate_dags(testDag, found_dags, dagbag)

        # Define Dag to load
        def nested_subdags():
            from airflow.models import DAG
            from airflow.operators.dummy_operator import DummyOperator
            from airflow.operators.subdag_operator import SubDagOperator
            import datetime
            DAG_NAME = 'master'
            DEFAULT_ARGS = {
                'owner': 'owner1',
                'start_date': datetime.datetime(2016, 1, 1)
            }
            dag = DAG(
                DAG_NAME,
                default_args=DEFAULT_ARGS)

            # master:
            #     A -> opSubdag_0
            #          master.opSubdag_0:
            #              -> opSubDag_A
            #                 master.opSubdag_0.opSubdag_A:
            #                     -> subdag_A.task
            #              -> opSubdag_B
            #                 master.opSubdag_0.opSubdag_B:
            #                     -> subdag_B.task
            #     A -> opSubdag_1
            #          master.opSubdag_1:
            #              -> opSubdag_C
            #                 master.opSubdag_1.opSubdag_C:
            #                     -> subdag_C.task
            #              -> opSubDag_D
            #                 master.opSubdag_1.opSubdag_D:
            #                     -> subdag_D.task

            with dag:
                def subdag_A():
                    subdag_A = DAG(
                        'master.opSubdag_0.opSubdag_A', default_args=DEFAULT_ARGS)
                    DummyOperator(task_id='subdag_A.task', dag=subdag_A)
                    return subdag_A

                def subdag_B():
                    subdag_B = DAG(
                        'master.opSubdag_0.opSubdag_B', default_args=DEFAULT_ARGS)
                    DummyOperator(task_id='subdag_B.task', dag=subdag_B)
                    return subdag_B

                def subdag_C():
                    subdag_C = DAG(
                        'master.opSubdag_1.opSubdag_C', default_args=DEFAULT_ARGS)
                    DummyOperator(task_id='subdag_C.task', dag=subdag_C)
                    return subdag_C

                def subdag_D():
                    subdag_D = DAG(
                        'master.opSubdag_1.opSubdag_D', default_args=DEFAULT_ARGS)
                    DummyOperator(task_id='subdag_D.task', dag=subdag_D)
                    return subdag_D

                def subdag_0():
                    subdag_0 = DAG('master.opSubdag_0', default_args=DEFAULT_ARGS)
                    SubDagOperator(task_id='opSubdag_A', dag=subdag_0, subdag=subdag_A())
                    SubDagOperator(task_id='opSubdag_B', dag=subdag_0, subdag=subdag_B())
                    return subdag_0

                def subdag_1():
                    subdag_1 = DAG('master.opSubdag_1', default_args=DEFAULT_ARGS)
                    SubDagOperator(task_id='opSubdag_C', dag=subdag_1, subdag=subdag_C())
                    SubDagOperator(task_id='opSubdag_D', dag=subdag_1, subdag=subdag_D())
                    return subdag_1

                opSubdag_0 = SubDagOperator(
                    task_id='opSubdag_0', dag=dag, subdag=subdag_0())
                opSubdag_1 = SubDagOperator(
                    task_id='opSubdag_1', dag=dag, subdag=subdag_1())

                opA = DummyOperator(task_id='A')
                opA.set_downstream(opSubdag_0)
                opA.set_downstream(opSubdag_1)

            return dag

        testDag = nested_subdags()
        # sanity check to make sure DAG.subdag is still functioning properly
        self.assertEqual(len(testDag.subdags), 6)

        # Perform processing dag
        dagbag, found_dags, _ = self.process_dag(nested_subdags)

        # Validate correctness
        # all dags from testDag should be listed
        self.validate_dags(testDag, found_dags, dagbag)

    def test_skip_cycle_dags(self):
        """
        Don't crash when loading an invalid (contains a cycle) DAG file.
        Don't load the dag into the DagBag either
        """

        # Define Dag to load
        def basic_cycle():
            from airflow.models import DAG
            from airflow.operators.dummy_operator import DummyOperator
            import datetime
            DAG_NAME = 'cycle_dag'
            DEFAULT_ARGS = {
                'owner': 'owner1',
                'start_date': datetime.datetime(2016, 1, 1)
            }
            dag = DAG(
                DAG_NAME,
                default_args=DEFAULT_ARGS)

            # A -> A
            with dag:
                opA = DummyOperator(task_id='A')
                opA.set_downstream(opA)

            return dag

        testDag = basic_cycle()
        # sanity check to make sure DAG.subdag is still functioning properly
        self.assertEqual(len(testDag.subdags), 0)

        # Perform processing dag
        dagbag, found_dags, file_path = self.process_dag(basic_cycle)

        # #Validate correctness
        # None of the dags should be found
        self.validate_dags(testDag, found_dags, dagbag, should_be_found=False)
        self.assertIn(file_path, dagbag.import_errors)

        # Define Dag to load
        def nested_subdag_cycle():
            from airflow.models import DAG
            from airflow.operators.dummy_operator import DummyOperator
            from airflow.operators.subdag_operator import SubDagOperator
            import datetime
            DAG_NAME = 'nested_cycle'
            DEFAULT_ARGS = {
                'owner': 'owner1',
                'start_date': datetime.datetime(2016, 1, 1)
            }
            dag = DAG(
                DAG_NAME,
                default_args=DEFAULT_ARGS)

            # cycle:
            #     A -> opSubdag_0
            #          cycle.opSubdag_0:
            #              -> opSubDag_A
            #                 cycle.opSubdag_0.opSubdag_A:
            #                     -> subdag_A.task
            #              -> opSubdag_B
            #                 cycle.opSubdag_0.opSubdag_B:
            #                     -> subdag_B.task
            #     A -> opSubdag_1
            #          cycle.opSubdag_1:
            #              -> opSubdag_C
            #                 cycle.opSubdag_1.opSubdag_C:
            #                     -> subdag_C.task -> subdag_C.task  >Invalid Loop<
            #              -> opSubDag_D
            #                 cycle.opSubdag_1.opSubdag_D:
            #                     -> subdag_D.task

            with dag:
                def subdag_A():
                    subdag_A = DAG(
                        'nested_cycle.opSubdag_0.opSubdag_A', default_args=DEFAULT_ARGS)
                    DummyOperator(task_id='subdag_A.task', dag=subdag_A)
                    return subdag_A

                def subdag_B():
                    subdag_B = DAG(
                        'nested_cycle.opSubdag_0.opSubdag_B', default_args=DEFAULT_ARGS)
                    DummyOperator(task_id='subdag_B.task', dag=subdag_B)
                    return subdag_B

                def subdag_C():
                    subdag_C = DAG(
                        'nested_cycle.opSubdag_1.opSubdag_C', default_args=DEFAULT_ARGS)
                    opSubdag_C_task = DummyOperator(
                        task_id='subdag_C.task', dag=subdag_C)
                    # introduce a loop in opSubdag_C
                    opSubdag_C_task.set_downstream(opSubdag_C_task)
                    return subdag_C

                def subdag_D():
                    subdag_D = DAG(
                        'nested_cycle.opSubdag_1.opSubdag_D', default_args=DEFAULT_ARGS)
                    DummyOperator(task_id='subdag_D.task', dag=subdag_D)
                    return subdag_D

                def subdag_0():
                    subdag_0 = DAG('nested_cycle.opSubdag_0', default_args=DEFAULT_ARGS)
                    SubDagOperator(task_id='opSubdag_A', dag=subdag_0, subdag=subdag_A())
                    SubDagOperator(task_id='opSubdag_B', dag=subdag_0, subdag=subdag_B())
                    return subdag_0

                def subdag_1():
                    subdag_1 = DAG('nested_cycle.opSubdag_1', default_args=DEFAULT_ARGS)
                    SubDagOperator(task_id='opSubdag_C', dag=subdag_1, subdag=subdag_C())
                    SubDagOperator(task_id='opSubdag_D', dag=subdag_1, subdag=subdag_D())
                    return subdag_1

                opSubdag_0 = SubDagOperator(
                    task_id='opSubdag_0', dag=dag, subdag=subdag_0())
                opSubdag_1 = SubDagOperator(
                    task_id='opSubdag_1', dag=dag, subdag=subdag_1())

                opA = DummyOperator(task_id='A')
                opA.set_downstream(opSubdag_0)
                opA.set_downstream(opSubdag_1)

            return dag

        testDag = nested_subdag_cycle()
        # sanity check to make sure DAG.subdag is still functioning properly
        self.assertEqual(len(testDag.subdags), 6)

        # Perform processing dag
        dagbag, found_dags, file_path = self.process_dag(nested_subdag_cycle)

        # Validate correctness
        # None of the dags should be found
        self.validate_dags(testDag, found_dags, dagbag, should_be_found=False)
        self.assertIn(file_path, dagbag.import_errors)

    def test_process_file_with_none(self):
        """
        test that process_file can handle Nones
        """
        dagbag = models.DagBag(dag_folder=self.empty_dir, include_examples=False)

        self.assertEqual([], dagbag.process_file(None))

    @patch.object(TI, 'handle_failure')
    def test_kill_zombies(self, mock_ti_handle_failure):
        """
        Test that kill zombies call TIs failure handler with proper context
        """
        dagbag = models.DagBag()
        with create_session() as session:
            session.query(TI).delete()
            dag = dagbag.get_dag('example_branch_operator')
            task = dag.get_task(task_id='run_this_first')

            ti = TI(task, DEFAULT_DATE, State.RUNNING)

            session.add(ti)
            session.commit()

            zombies = [SimpleTaskInstance(ti)]
            dagbag.kill_zombies(zombies)
            mock_ti_handle_failure \
                .assert_called_with(ANY,
                                    configuration.getboolean('core',
                                                             'unit_test_mode'),
                                    ANY)

    def test_deactivate_unknown_dags(self):
        """
        Test that dag_ids not passed into deactivate_unknown_dags
        are deactivated when function is invoked
        """
        dagbag = models.DagBag(include_examples=True)
        expected_active_dags = dagbag.dags.keys()

        session = settings.Session
        session.add(DagModel(dag_id='test_deactivate_unknown_dags', is_active=True))
        session.commit()

        models.DAG.deactivate_unknown_dags(expected_active_dags)

        for dag in session.query(DagModel).all():
            if dag.dag_id in expected_active_dags:
                self.assertTrue(dag.is_active)
            else:
                self.assertEquals(dag.dag_id, 'test_deactivate_unknown_dags')
                self.assertFalse(dag.is_active)

        # clean up
        session.query(DagModel).filter(DagModel.dag_id == 'test_deactivate_unknown_dags').delete()
        session.commit()


class TaskInstanceTest(unittest.TestCase):

    def test_set_task_dates(self):
        """
        Test that tasks properly take start/end dates from DAGs
        """
        dag = DAG('dag', start_date=DEFAULT_DATE,
                  end_date=DEFAULT_DATE + datetime.timedelta(days=10))

        op1 = DummyOperator(task_id='op_1', owner='test')

        self.assertTrue(op1.start_date is None and op1.end_date is None)

        # dag should assign its dates to op1 because op1 has no dates
        dag.add_task(op1)
        self.assertTrue(
            op1.start_date == dag.start_date and op1.end_date == dag.end_date)

        op2 = DummyOperator(
            task_id='op_2',
            owner='test',
            start_date=DEFAULT_DATE - datetime.timedelta(days=1),
            end_date=DEFAULT_DATE + datetime.timedelta(days=11))

        # dag should assign its dates to op2 because they are more restrictive
        dag.add_task(op2)
        self.assertTrue(
            op2.start_date == dag.start_date and op2.end_date == dag.end_date)

        op3 = DummyOperator(
            task_id='op_3',
            owner='test',
            start_date=DEFAULT_DATE + datetime.timedelta(days=1),
            end_date=DEFAULT_DATE + datetime.timedelta(days=9))
        # op3 should keep its dates because they are more restrictive
        dag.add_task(op3)
        self.assertTrue(
            op3.start_date == DEFAULT_DATE + datetime.timedelta(days=1))
        self.assertTrue(
            op3.end_date == DEFAULT_DATE + datetime.timedelta(days=9))

    def test_timezone_awareness(self):
        NAIVE_DATETIME = DEFAULT_DATE.replace(tzinfo=None)

        # check ti without dag (just for bw compat)
        op_no_dag = DummyOperator(task_id='op_no_dag')
        ti = TI(task=op_no_dag, execution_date=NAIVE_DATETIME)

        self.assertEquals(ti.execution_date, DEFAULT_DATE)

        # check with dag without localized execution_date
        dag = DAG('dag', start_date=DEFAULT_DATE)
        op1 = DummyOperator(task_id='op_1')
        dag.add_task(op1)
        ti = TI(task=op1, execution_date=NAIVE_DATETIME)

        self.assertEquals(ti.execution_date, DEFAULT_DATE)

        # with dag and localized execution_date
        tz = pendulum.timezone("Europe/Amsterdam")
        execution_date = timezone.datetime(2016, 1, 1, 1, 0, 0, tzinfo=tz)
        utc_date = timezone.convert_to_utc(execution_date)
        ti = TI(task=op1, execution_date=execution_date)
        self.assertEquals(ti.execution_date, utc_date)

    def test_task_naive_datetime(self):
        NAIVE_DATETIME = DEFAULT_DATE.replace(tzinfo=None)

        op_no_dag = DummyOperator(task_id='test_task_naive_datetime',
                                  start_date=NAIVE_DATETIME,
                                  end_date=NAIVE_DATETIME)

        self.assertTrue(op_no_dag.start_date.tzinfo)
        self.assertTrue(op_no_dag.end_date.tzinfo)

    def test_set_dag(self):
        """
        Test assigning Operators to Dags, including deferred assignment
        """
        dag = DAG('dag', start_date=DEFAULT_DATE)
        dag2 = DAG('dag2', start_date=DEFAULT_DATE)
        op = DummyOperator(task_id='op_1', owner='test')

        # no dag assigned
        self.assertFalse(op.has_dag())
        self.assertRaises(AirflowException, getattr, op, 'dag')

        # no improper assignment
        with self.assertRaises(TypeError):
            op.dag = 1

        op.dag = dag

        # no reassignment
        with self.assertRaises(AirflowException):
            op.dag = dag2

        # but assigning the same dag is ok
        op.dag = dag

        self.assertIs(op.dag, dag)
        self.assertIn(op, dag.tasks)

    def test_infer_dag(self):
        dag = DAG('dag', start_date=DEFAULT_DATE)
        dag2 = DAG('dag2', start_date=DEFAULT_DATE)

        op1 = DummyOperator(task_id='test_op_1', owner='test')
        op2 = DummyOperator(task_id='test_op_2', owner='test')
        op3 = DummyOperator(task_id='test_op_3', owner='test', dag=dag)
        op4 = DummyOperator(task_id='test_op_4', owner='test', dag=dag2)

        # double check dags
        self.assertEqual(
            [i.has_dag() for i in [op1, op2, op3, op4]],
            [False, False, True, True])

        # can't combine operators with no dags
        self.assertRaises(AirflowException, op1.set_downstream, op2)

        # op2 should infer dag from op1
        op1.dag = dag
        op1.set_downstream(op2)
        self.assertIs(op2.dag, dag)

        # can't assign across multiple DAGs
        self.assertRaises(AirflowException, op1.set_downstream, op4)
        self.assertRaises(AirflowException, op1.set_downstream, [op3, op4])

    def test_bitshift_compose_operators(self):
        dag = DAG('dag', start_date=DEFAULT_DATE)
        op1 = DummyOperator(task_id='test_op_1', owner='test')
        op2 = DummyOperator(task_id='test_op_2', owner='test')
        op3 = DummyOperator(task_id='test_op_3', owner='test')
        op4 = DummyOperator(task_id='test_op_4', owner='test')
        op5 = DummyOperator(task_id='test_op_5', owner='test')

        # can't compose operators without dags
        with self.assertRaises(AirflowException):
            op1 >> op2

        dag >> op1 >> op2 << op3

        # make sure dag assignment carries through
        # using __rrshift__
        self.assertIs(op1.dag, dag)
        self.assertIs(op2.dag, dag)
        self.assertIs(op3.dag, dag)

        # op2 should be downstream of both
        self.assertIn(op2, op1.downstream_list)
        self.assertIn(op2, op3.downstream_list)

        # test dag assignment with __rlshift__
        dag << op4
        self.assertIs(op4.dag, dag)

        # dag assignment with __rrshift__
        dag >> op5
        self.assertIs(op5.dag, dag)

    @patch.object(DAG, 'concurrency_reached')
    def test_requeue_over_concurrency(self, mock_concurrency_reached):
        mock_concurrency_reached.return_value = True

        dag = DAG(dag_id='test_requeue_over_concurrency', start_date=DEFAULT_DATE,
                  max_active_runs=1, concurrency=2)
        task = DummyOperator(task_id='test_requeue_over_concurrency_op', dag=dag)

        ti = TI(task=task, execution_date=timezone.utcnow())
        ti.run()
        self.assertEqual(ti.state, models.State.NONE)

    @patch.object(TI, 'pool_full')
    def test_run_pooling_task(self, mock_pool_full):
        """
        test that running task update task state as  without running task.
        (no dependency check in ti_deps anymore, so also -> SUCCESS)
        """
        # Mock the pool out with a full pool because the pool doesn't actually exist
        mock_pool_full.return_value = True

        dag = models.DAG(dag_id='test_run_pooling_task')
        task = DummyOperator(task_id='test_run_pooling_task_op', dag=dag,
                             pool='test_run_pooling_task_pool', owner='airflow',
                             start_date=timezone.datetime(2016, 2, 1, 0, 0, 0))
        ti = TI(
            task=task, execution_date=timezone.utcnow())
        ti.run()
        self.assertEqual(ti.state, models.State.SUCCESS)

    @patch.object(TI, 'pool_full')
    def test_run_pooling_task_with_mark_success(self, mock_pool_full):
        """
        test that running task with mark_success param update task state as SUCCESS
        without running task.
        """
        # Mock the pool out with a full pool because the pool doesn't actually exist
        mock_pool_full.return_value = True

        dag = models.DAG(dag_id='test_run_pooling_task_with_mark_success')
        task = DummyOperator(
            task_id='test_run_pooling_task_with_mark_success_op',
            dag=dag,
            pool='test_run_pooling_task_with_mark_success_pool',
            owner='airflow',
            start_date=timezone.datetime(2016, 2, 1, 0, 0, 0))
        ti = TI(
            task=task, execution_date=timezone.utcnow())
        ti.run(mark_success=True)
        self.assertEqual(ti.state, models.State.SUCCESS)

    def test_run_pooling_task_with_skip(self):
        """
        test that running task which returns AirflowSkipOperator will end
        up in a SKIPPED state.
        """

        def raise_skip_exception():
            raise AirflowSkipException

        dag = models.DAG(dag_id='test_run_pooling_task_with_skip')
        task = PythonOperator(
            task_id='test_run_pooling_task_with_skip',
            dag=dag,
            python_callable=raise_skip_exception,
            owner='airflow',
            start_date=timezone.datetime(2016, 2, 1, 0, 0, 0))
        ti = TI(
            task=task, execution_date=timezone.utcnow())
        ti.run()
        self.assertEqual(models.State.SKIPPED, ti.state)

    def test_retry_delay(self):
        """
        Test that retry delays are respected
        """
        dag = models.DAG(dag_id='test_retry_handling')
        task = BashOperator(
            task_id='test_retry_handling_op',
            bash_command='exit 1',
            retries=1,
            retry_delay=datetime.timedelta(seconds=3),
            dag=dag,
            owner='airflow',
            start_date=timezone.datetime(2016, 2, 1, 0, 0, 0))

        def run_with_error(ti):
            try:
                ti.run()
            except AirflowException:
                pass

        ti = TI(
            task=task, execution_date=timezone.utcnow())

        self.assertEqual(ti.try_number, 1)
        # first run -- up for retry
        run_with_error(ti)
        self.assertEqual(ti.state, State.UP_FOR_RETRY)
        self.assertEqual(ti.try_number, 2)

        # second run -- still up for retry because retry_delay hasn't expired
        run_with_error(ti)
        self.assertEqual(ti.state, State.UP_FOR_RETRY)

        # third run -- failed
        time.sleep(3)
        run_with_error(ti)
        self.assertEqual(ti.state, State.FAILED)

    @patch.object(TI, 'pool_full')
    def test_retry_handling(self, mock_pool_full):
        """
        Test that task retries are handled properly
        """
        # Mock the pool with a pool with slots open since the pool doesn't actually exist
        mock_pool_full.return_value = False

        dag = models.DAG(dag_id='test_retry_handling')
        task = BashOperator(
            task_id='test_retry_handling_op',
            bash_command='exit 1',
            retries=1,
            retry_delay=datetime.timedelta(seconds=0),
            dag=dag,
            owner='airflow',
            start_date=timezone.datetime(2016, 2, 1, 0, 0, 0))

        def run_with_error(ti):
            try:
                ti.run()
            except AirflowException:
                pass

        ti = TI(
            task=task, execution_date=timezone.utcnow())
        self.assertEqual(ti.try_number, 1)

        # first run -- up for retry
        run_with_error(ti)
        self.assertEqual(ti.state, State.UP_FOR_RETRY)
        self.assertEqual(ti._try_number, 1)
        self.assertEqual(ti.try_number, 2)

        # second run -- fail
        run_with_error(ti)
        self.assertEqual(ti.state, State.FAILED)
        self.assertEqual(ti._try_number, 2)
        self.assertEqual(ti.try_number, 3)

        # Clear the TI state since you can't run a task with a FAILED state without
        # clearing it first
        dag.clear()

        # third run -- up for retry
        run_with_error(ti)
        self.assertEqual(ti.state, State.UP_FOR_RETRY)
        self.assertEqual(ti._try_number, 3)
        self.assertEqual(ti.try_number, 4)

        # fourth run -- fail
        run_with_error(ti)
        ti.refresh_from_db()
        self.assertEqual(ti.state, State.FAILED)
        self.assertEqual(ti._try_number, 4)
        self.assertEqual(ti.try_number, 5)

    def test_next_retry_datetime(self):
        delay = datetime.timedelta(seconds=30)
        max_delay = datetime.timedelta(minutes=60)

        dag = models.DAG(dag_id='fail_dag')
        task = BashOperator(
            task_id='task_with_exp_backoff_and_max_delay',
            bash_command='exit 1',
            retries=3,
            retry_delay=delay,
            retry_exponential_backoff=True,
            max_retry_delay=max_delay,
            dag=dag,
            owner='airflow',
            start_date=timezone.datetime(2016, 2, 1, 0, 0, 0))
        ti = TI(
            task=task, execution_date=DEFAULT_DATE)
        ti.end_date = pendulum.instance(timezone.utcnow())

        dt = ti.next_retry_datetime()
        # between 30 * 2^0.5 and 30 * 2^1 (15 and 30)
        period = ti.end_date.add(seconds=30) - ti.end_date.add(seconds=15)
        self.assertTrue(dt in period)

        ti.try_number = 3
        dt = ti.next_retry_datetime()
        # between 30 * 2^2 and 30 * 2^3 (120 and 240)
        period = ti.end_date.add(seconds=240) - ti.end_date.add(seconds=120)
        self.assertTrue(dt in period)

        ti.try_number = 5
        dt = ti.next_retry_datetime()
        # between 30 * 2^4 and 30 * 2^5 (480 and 960)
        period = ti.end_date.add(seconds=960) - ti.end_date.add(seconds=480)
        self.assertTrue(dt in period)

        ti.try_number = 9
        dt = ti.next_retry_datetime()
        self.assertEqual(dt, ti.end_date + max_delay)

        ti.try_number = 50
        dt = ti.next_retry_datetime()
        self.assertEqual(dt, ti.end_date + max_delay)

    def test_depends_on_past(self):
        dagbag = models.DagBag()
        dag = dagbag.get_dag('test_depends_on_past')
        dag.clear()
        task = dag.tasks[0]
        run_date = task.start_date + datetime.timedelta(days=5)
        ti = TI(task, run_date)

        # depends_on_past prevents the run
        task.run(start_date=run_date, end_date=run_date)
        ti.refresh_from_db()
        self.assertIs(ti.state, None)

        # ignore first depends_on_past to allow the run
        task.run(
            start_date=run_date,
            end_date=run_date,
            ignore_first_depends_on_past=True)
        ti.refresh_from_db()
        self.assertEqual(ti.state, State.SUCCESS)

    # Parameterized tests to check for the correct firing
    # of the trigger_rule under various circumstances
    # Numeric fields are in order:
    #   successes, skipped, failed, upstream_failed, done
    @parameterized.expand([

        #
        # Tests for all_success
        #
        ['all_success', 5, 0, 0, 0, 0, True, None, True],
        ['all_success', 2, 0, 0, 0, 0, True, None, False],
        ['all_success', 2, 0, 1, 0, 0, True, ST.UPSTREAM_FAILED, False],
        ['all_success', 2, 1, 0, 0, 0, True, ST.SKIPPED, False],
        #
        # Tests for one_success
        #
        ['one_success', 5, 0, 0, 0, 5, True, None, True],
        ['one_success', 2, 0, 0, 0, 2, True, None, True],
        ['one_success', 2, 0, 1, 0, 3, True, None, True],
        ['one_success', 2, 1, 0, 0, 3, True, None, True],
        #
        # Tests for all_failed
        #
        ['all_failed', 5, 0, 0, 0, 5, True, ST.SKIPPED, False],
        ['all_failed', 0, 0, 5, 0, 5, True, None, True],
        ['all_failed', 2, 0, 0, 0, 2, True, ST.SKIPPED, False],
        ['all_failed', 2, 0, 1, 0, 3, True, ST.SKIPPED, False],
        ['all_failed', 2, 1, 0, 0, 3, True, ST.SKIPPED, False],
        #
        # Tests for one_failed
        #
        ['one_failed', 5, 0, 0, 0, 0, True, None, False],
        ['one_failed', 2, 0, 0, 0, 0, True, None, False],
        ['one_failed', 2, 0, 1, 0, 0, True, None, True],
        ['one_failed', 2, 1, 0, 0, 3, True, None, False],
        ['one_failed', 2, 3, 0, 0, 5, True, ST.SKIPPED, False],
        #
        # Tests for done
        #
        ['all_done', 5, 0, 0, 0, 5, True, None, True],
        ['all_done', 2, 0, 0, 0, 2, True, None, False],
        ['all_done', 2, 0, 1, 0, 3, True, None, False],
        ['all_done', 2, 1, 0, 0, 3, True, None, False]
    ])
    def test_check_task_dependencies(self, trigger_rule, successes, skipped,
                                     failed, upstream_failed, done,
                                     flag_upstream_failed,
                                     expect_state, expect_completed):
        start_date = timezone.datetime(2016, 2, 1, 0, 0, 0)
        dag = models.DAG('test-dag', start_date=start_date)
        downstream = DummyOperator(task_id='downstream',
                                   dag=dag, owner='airflow',
                                   trigger_rule=trigger_rule)
        for i in range(5):
            task = DummyOperator(task_id='runme_{}'.format(i),
                                 dag=dag, owner='airflow')
            task.set_downstream(downstream)
        run_date = task.start_date + datetime.timedelta(days=5)

        ti = TI(downstream, run_date)
        dep_results = TriggerRuleDep()._evaluate_trigger_rule(
            ti=ti,
            successes=successes,
            skipped=skipped,
            failed=failed,
            upstream_failed=upstream_failed,
            done=done,
            flag_upstream_failed=flag_upstream_failed)
        completed = all([dep.passed for dep in dep_results])

        self.assertEqual(completed, expect_completed)
        self.assertEqual(ti.state, expect_state)

    def test_xcom_pull(self):
        """
        Test xcom_pull, using different filtering methods.
        """
        dag = models.DAG(
            dag_id='test_xcom', schedule_interval='@monthly',
            start_date=timezone.datetime(2016, 6, 1, 0, 0, 0))

        exec_date = timezone.utcnow()

        # Push a value
        task1 = DummyOperator(task_id='test_xcom_1', dag=dag, owner='airflow')
        ti1 = TI(task=task1, execution_date=exec_date)
        ti1.xcom_push(key='foo', value='bar')

        # Push another value with the same key (but by a different task)
        task2 = DummyOperator(task_id='test_xcom_2', dag=dag, owner='airflow')
        ti2 = TI(task=task2, execution_date=exec_date)
        ti2.xcom_push(key='foo', value='baz')

        # Pull with no arguments
        result = ti1.xcom_pull()
        self.assertEqual(result, None)
        # Pull the value pushed most recently by any task.
        result = ti1.xcom_pull(key='foo')
        self.assertIn(result, 'baz')
        # Pull the value pushed by the first task
        result = ti1.xcom_pull(task_ids='test_xcom_1', key='foo')
        self.assertEqual(result, 'bar')
        # Pull the value pushed by the second task
        result = ti1.xcom_pull(task_ids='test_xcom_2', key='foo')
        self.assertEqual(result, 'baz')
        # Pull the values pushed by both tasks
        result = ti1.xcom_pull(
            task_ids=['test_xcom_1', 'test_xcom_2'], key='foo')
        self.assertEqual(result, ('bar', 'baz'))

    def test_xcom_pull_after_success(self):
        """
        tests xcom set/clear relative to a task in a 'success' rerun scenario
        """
        key = 'xcom_key'
        value = 'xcom_value'

        dag = models.DAG(dag_id='test_xcom', schedule_interval='@monthly')
        task = DummyOperator(
            task_id='test_xcom',
            dag=dag,
            pool='test_xcom',
            owner='airflow',
            start_date=timezone.datetime(2016, 6, 2, 0, 0, 0))
        exec_date = timezone.utcnow()
        ti = TI(
            task=task, execution_date=exec_date)
        ti.run(mark_success=True)
        ti.xcom_push(key=key, value=value)
        self.assertEqual(ti.xcom_pull(task_ids='test_xcom', key=key), value)
        ti.run()
        # The second run and assert is to handle AIRFLOW-131 (don't clear on
        # prior success)
        self.assertEqual(ti.xcom_pull(task_ids='test_xcom', key=key), value)

        # Test AIRFLOW-703: Xcom shouldn't be cleared if the task doesn't
        # execute, even if dependencies are ignored
        ti.run(ignore_all_deps=True, mark_success=True)
        self.assertEqual(ti.xcom_pull(task_ids='test_xcom', key=key), value)
        # Xcom IS finally cleared once task has executed
        ti.run(ignore_all_deps=True)
        self.assertEqual(ti.xcom_pull(task_ids='test_xcom', key=key), None)

    def test_xcom_pull_different_execution_date(self):
        """
        tests xcom fetch behavior with different execution dates, using
        both xcom_pull with "include_prior_dates" and without
        """
        key = 'xcom_key'
        value = 'xcom_value'

        dag = models.DAG(dag_id='test_xcom', schedule_interval='@monthly')
        task = DummyOperator(
            task_id='test_xcom',
            dag=dag,
            pool='test_xcom',
            owner='airflow',
            start_date=timezone.datetime(2016, 6, 2, 0, 0, 0))
        exec_date = timezone.utcnow()
        ti = TI(
            task=task, execution_date=exec_date)
        ti.run(mark_success=True)
        ti.xcom_push(key=key, value=value)
        self.assertEqual(ti.xcom_pull(task_ids='test_xcom', key=key), value)
        ti.run()
        exec_date += datetime.timedelta(days=1)
        ti = TI(
            task=task, execution_date=exec_date)
        ti.run()
        # We have set a new execution date (and did not pass in
        # 'include_prior_dates'which means this task should now have a cleared
        # xcom value
        self.assertEqual(ti.xcom_pull(task_ids='test_xcom', key=key), None)
        # We *should* get a value using 'include_prior_dates'
        self.assertEqual(ti.xcom_pull(task_ids='test_xcom',
                                      key=key,
                                      include_prior_dates=True),
                         value)

    def test_post_execute_hook(self):
        """
        Test that post_execute hook is called with the Operator's result.
        The result ('error') will cause an error to be raised and trapped.
        """

        class TestError(Exception):
            pass

        class TestOperator(PythonOperator):
            def post_execute(self, context, result):
                if result == 'error':
                    raise TestError('expected error.')

        dag = models.DAG(dag_id='test_post_execute_dag')
        task = TestOperator(
            task_id='test_operator',
            dag=dag,
            python_callable=lambda: 'error',
            owner='airflow',
            start_date=timezone.datetime(2017, 2, 1))
        ti = TI(task=task, execution_date=timezone.utcnow())

        with self.assertRaises(TestError):
            ti.run()

    def test_check_and_change_state_before_execution(self):
        dag = models.DAG(dag_id='test_check_and_change_state_before_execution')
        task = DummyOperator(task_id='task', dag=dag, start_date=DEFAULT_DATE)
        ti = TI(
            task=task, execution_date=timezone.utcnow())
        self.assertEqual(ti._try_number, 0)
        self.assertTrue(ti._check_and_change_state_before_execution())
        # State should be running, and try_number column should be incremented
        self.assertEqual(ti.state, State.RUNNING)
        self.assertEqual(ti._try_number, 1)

    def test_check_and_change_state_before_execution_dep_not_met(self):
        dag = models.DAG(dag_id='test_check_and_change_state_before_execution')
        task = DummyOperator(task_id='task', dag=dag, start_date=DEFAULT_DATE)
        task2 = DummyOperator(task_id='task2', dag=dag, start_date=DEFAULT_DATE)
        task >> task2
        ti = TI(
            task=task2, execution_date=timezone.utcnow())
        self.assertFalse(ti._check_and_change_state_before_execution())

    def test_try_number(self):
        """
        Test the try_number accessor behaves in various running states
        """
        dag = models.DAG(dag_id='test_check_and_change_state_before_execution')
        task = DummyOperator(task_id='task', dag=dag, start_date=DEFAULT_DATE)
        ti = TI(task=task, execution_date=timezone.utcnow())
        self.assertEqual(1, ti.try_number)
        ti.try_number = 2
        ti.state = State.RUNNING
        self.assertEqual(2, ti.try_number)
        ti.state = State.SUCCESS
        self.assertEqual(3, ti.try_number)

    def test_get_num_running_task_instances(self):
        session = settings.Session()

        dag = models.DAG(dag_id='test_get_num_running_task_instances')
        dag2 = models.DAG(dag_id='test_get_num_running_task_instances_dummy')
        task = DummyOperator(task_id='task', dag=dag, start_date=DEFAULT_DATE)
        task2 = DummyOperator(task_id='task', dag=dag2, start_date=DEFAULT_DATE)

        ti1 = TI(task=task, execution_date=DEFAULT_DATE)
        ti2 = TI(task=task, execution_date=DEFAULT_DATE + datetime.timedelta(days=1))
        ti3 = TI(task=task2, execution_date=DEFAULT_DATE)
        ti1.state = State.RUNNING
        ti2.state = State.QUEUED
        ti3.state = State.RUNNING
        session.add(ti1)
        session.add(ti2)
        session.add(ti3)
        session.commit()

        self.assertEquals(1, ti1.get_num_running_task_instances(session=session))
        self.assertEquals(1, ti2.get_num_running_task_instances(session=session))
        self.assertEquals(1, ti3.get_num_running_task_instances(session=session))

    def test_log_url(self):
        now = pendulum.now('Europe/Brussels')
        dag = DAG('dag', start_date=DEFAULT_DATE)
        task = DummyOperator(task_id='op', dag=dag)
        ti = TI(task=task, execution_date=now)
        d = urllib.parse.parse_qs(
            urllib.parse.urlparse(ti.log_url).query,
            keep_blank_values=True, strict_parsing=True)
        self.assertEqual(d['dag_id'][0], 'dag')
        self.assertEqual(d['task_id'][0], 'op')
        self.assertEqual(pendulum.parse(d['execution_date'][0]), now)

    @patch('airflow.settings.RBAC', True)
    def test_log_url_rbac(self):
        dag = DAG('dag', start_date=DEFAULT_DATE)
        task = DummyOperator(task_id='op', dag=dag)
        ti = TI(task=task, execution_date=datetime.datetime(2018, 1, 1))

        expected_url = (
            'http://localhost:8080/log?'
            'execution_date=2018-01-01T00%3A00%3A00%2B00%3A00'
            '&task_id=op'
            '&dag_id=dag'
        )
        self.assertEqual(ti.log_url, expected_url)

    def test_mark_success_url(self):
        now = pendulum.now('Europe/Brussels')
        dag = DAG('dag', start_date=DEFAULT_DATE)
        task = DummyOperator(task_id='op', dag=dag)
        ti = TI(task=task, execution_date=now)
        d = urllib.parse.parse_qs(
            urllib.parse.urlparse(ti.mark_success_url).query,
            keep_blank_values=True, strict_parsing=True)
        self.assertEqual(d['dag_id'][0], 'dag')
        self.assertEqual(d['task_id'][0], 'op')
        self.assertEqual(pendulum.parse(d['execution_date'][0]), now)

    def test_overwrite_params_with_dag_run_conf(self):
        task = DummyOperator(task_id='op')
        ti = TI(task=task, execution_date=datetime.datetime.now())
        dag_run = DagRun()
        dag_run.conf = {"override": True}
        params = {"override": False}

        ti.overwrite_params_with_dag_run_conf(params, dag_run)

        self.assertEqual(True, params["override"])

    def test_overwrite_params_with_dag_run_none(self):
        task = DummyOperator(task_id='op')
        ti = TI(task=task, execution_date=datetime.datetime.now())
        params = {"override": False}

        ti.overwrite_params_with_dag_run_conf(params, None)

        self.assertEqual(False, params["override"])

    def test_overwrite_params_with_dag_run_conf_none(self):
        task = DummyOperator(task_id='op')
        ti = TI(task=task, execution_date=datetime.datetime.now())
        params = {"override": False}
        dag_run = DagRun()

        ti.overwrite_params_with_dag_run_conf(params, dag_run)

        self.assertEqual(False, params["override"])

    @patch('airflow.models.send_email')
    def test_email_alert(self, mock_send_email):
        dag = models.DAG(dag_id='test_failure_email')
        task = BashOperator(
            task_id='test_email_alert',
            dag=dag,
            bash_command='exit 1',
            start_date=DEFAULT_DATE,
            email='to')

        ti = TI(task=task, execution_date=datetime.datetime.now())

        try:
            ti.run()
        except AirflowException:
            pass

        (email, title, body), _ = mock_send_email.call_args
        self.assertEqual(email, 'to')
        self.assertIn('test_email_alert', title)
        self.assertIn('test_email_alert', body)

    @patch('airflow.models.send_email')
    def test_email_alert_with_config(self, mock_send_email):
        dag = models.DAG(dag_id='test_failure_email')
        task = BashOperator(
            task_id='test_email_alert_with_config',
            dag=dag,
            bash_command='exit 1',
            start_date=DEFAULT_DATE,
            email='to')

        ti = TI(
            task=task, execution_date=datetime.datetime.now())

        configuration.set('email', 'SUBJECT_TEMPLATE', '/subject/path')
        configuration.set('email', 'HTML_CONTENT_TEMPLATE', '/html_content/path')

        opener = mock_open(read_data='template: {{ti.task_id}}')
        with patch('airflow.models.open', opener, create=True):
            try:
                ti.run()
            except AirflowException:
                pass

        (email, title, body), _ = mock_send_email.call_args
        self.assertEqual(email, 'to')
        self.assertEqual('template: test_email_alert_with_config', title)
        self.assertEqual('template: test_email_alert_with_config', body)

    def test_set_duration(self):
        task = DummyOperator(task_id='op', email='test@test.test')
        ti = TI(
            task=task,
            execution_date=datetime.datetime.now(),
        )
        ti.start_date = datetime.datetime(2018, 10, 1, 1)
        ti.end_date = datetime.datetime(2018, 10, 1, 2)
        ti.set_duration()
        self.assertEqual(ti.duration, 3600)

    def test_set_duration_empty_dates(self):
        task = DummyOperator(task_id='op', email='test@test.test')
        ti = TI(task=task, execution_date=datetime.datetime.now())
        ti.set_duration()
        self.assertIsNone(ti.duration)

    def test_success_callbak_no_race_condition(self):
        class CallbackWrapper(object):
            def wrap_task_instance(self, ti):
                self.task_id = ti.task_id
                self.dag_id = ti.dag_id
                self.execution_date = ti.execution_date
                self.task_state_in_callback = ""
                self.callback_ran = False

            def success_handler(self, context):
                self.callback_ran = True
                session = settings.Session()
                temp_instance = session.query(TI).filter(
                    TI.task_id == self.task_id).filter(
                    TI.dag_id == self.dag_id).filter(
                    TI.execution_date == self.execution_date).one()
                self.task_state_in_callback = temp_instance.state
        cw = CallbackWrapper()
        dag = DAG('test_success_callbak_no_race_condition', start_date=DEFAULT_DATE,
                  end_date=DEFAULT_DATE + datetime.timedelta(days=10))
        task = DummyOperator(task_id='op', email='test@test.test',
                             on_success_callback=cw.success_handler, dag=dag)
        ti = TI(task=task, execution_date=datetime.datetime.now())
        ti.state = State.RUNNING
        session = settings.Session()
        session.merge(ti)
        session.commit()
        cw.wrap_task_instance(ti)
        ti._run_raw_task()
        self.assertTrue(cw.callback_ran)
        self.assertEqual(cw.task_state_in_callback, State.RUNNING)
        ti.refresh_from_db()
        self.assertEqual(ti.state, State.SUCCESS)


class ClearTasksTest(unittest.TestCase):

    def test_clear_task_instances(self):
        dag = DAG('test_clear_task_instances', start_date=DEFAULT_DATE,
                  end_date=DEFAULT_DATE + datetime.timedelta(days=10))
        task0 = DummyOperator(task_id='0', owner='test', dag=dag)
        task1 = DummyOperator(task_id='1', owner='test', dag=dag, retries=2)
        ti0 = TI(task=task0, execution_date=DEFAULT_DATE)
        ti1 = TI(task=task1, execution_date=DEFAULT_DATE)

        ti0.run()
        ti1.run()
        session = settings.Session()
        qry = session.query(TI).filter(
            TI.dag_id == dag.dag_id).all()
        clear_task_instances(qry, session, dag=dag)
        session.commit()
        ti0.refresh_from_db()
        ti1.refresh_from_db()
        # Next try to run will be try 2
        self.assertEqual(ti0.try_number, 2)
        self.assertEqual(ti0.max_tries, 1)
        self.assertEqual(ti1.try_number, 2)
        self.assertEqual(ti1.max_tries, 3)

    def test_clear_task_instances_without_task(self):
        dag = DAG('test_clear_task_instances_without_task', start_date=DEFAULT_DATE,
                  end_date=DEFAULT_DATE + datetime.timedelta(days=10))
        task0 = DummyOperator(task_id='task0', owner='test', dag=dag)
        task1 = DummyOperator(task_id='task1', owner='test', dag=dag, retries=2)
        ti0 = TI(task=task0, execution_date=DEFAULT_DATE)
        ti1 = TI(task=task1, execution_date=DEFAULT_DATE)
        ti0.run()
        ti1.run()

        # Remove the task from dag.
        dag.task_dict = {}
        self.assertFalse(dag.has_task(task0.task_id))
        self.assertFalse(dag.has_task(task1.task_id))

        session = settings.Session()
        qry = session.query(TI).filter(
            TI.dag_id == dag.dag_id).all()
        clear_task_instances(qry, session)
        session.commit()
        # When dag is None, max_tries will be maximum of original max_tries or try_number.
        ti0.refresh_from_db()
        ti1.refresh_from_db()
        # Next try to run will be try 2
        self.assertEqual(ti0.try_number, 2)
        self.assertEqual(ti0.max_tries, 1)
        self.assertEqual(ti1.try_number, 2)
        self.assertEqual(ti1.max_tries, 2)

    def test_clear_task_instances_without_dag(self):
        dag = DAG('test_clear_task_instances_without_dag', start_date=DEFAULT_DATE,
                  end_date=DEFAULT_DATE + datetime.timedelta(days=10))
        task0 = DummyOperator(task_id='task_0', owner='test', dag=dag)
        task1 = DummyOperator(task_id='task_1', owner='test', dag=dag, retries=2)
        ti0 = TI(task=task0, execution_date=DEFAULT_DATE)
        ti1 = TI(task=task1, execution_date=DEFAULT_DATE)
        ti0.run()
        ti1.run()

        session = settings.Session()
        qry = session.query(TI).filter(
            TI.dag_id == dag.dag_id).all()
        clear_task_instances(qry, session)
        session.commit()
        # When dag is None, max_tries will be maximum of original max_tries or try_number.
        ti0.refresh_from_db()
        ti1.refresh_from_db()
        # Next try to run will be try 2
        self.assertEqual(ti0.try_number, 2)
        self.assertEqual(ti0.max_tries, 1)
        self.assertEqual(ti1.try_number, 2)
        self.assertEqual(ti1.max_tries, 2)

    def test_dag_clear(self):
        dag = DAG('test_dag_clear', start_date=DEFAULT_DATE,
                  end_date=DEFAULT_DATE + datetime.timedelta(days=10))
        task0 = DummyOperator(task_id='test_dag_clear_task_0', owner='test', dag=dag)
        ti0 = TI(task=task0, execution_date=DEFAULT_DATE)
        # Next try to run will be try 1
        self.assertEqual(ti0.try_number, 1)
        ti0.run()
        self.assertEqual(ti0.try_number, 2)
        dag.clear()
        ti0.refresh_from_db()
        self.assertEqual(ti0.try_number, 2)
        self.assertEqual(ti0.state, State.NONE)
        self.assertEqual(ti0.max_tries, 1)

        task1 = DummyOperator(task_id='test_dag_clear_task_1', owner='test',
                              dag=dag, retries=2)
        ti1 = TI(task=task1, execution_date=DEFAULT_DATE)
        self.assertEqual(ti1.max_tries, 2)
        ti1.try_number = 1
        # Next try will be 2
        ti1.run()
        self.assertEqual(ti1.try_number, 3)
        self.assertEqual(ti1.max_tries, 2)

        dag.clear()
        ti0.refresh_from_db()
        ti1.refresh_from_db()
        # after clear dag, ti2 should show attempt 3 of 5
        self.assertEqual(ti1.max_tries, 4)
        self.assertEqual(ti1.try_number, 3)
        # after clear dag, ti1 should show attempt 2 of 2
        self.assertEqual(ti0.try_number, 2)
        self.assertEqual(ti0.max_tries, 1)

    def test_dags_clear(self):
        # setup
        session = settings.Session()
        dags, tis = [], []
        num_of_dags = 5
        for i in range(num_of_dags):
            dag = DAG('test_dag_clear_' + str(i), start_date=DEFAULT_DATE,
                      end_date=DEFAULT_DATE + datetime.timedelta(days=10))
            ti = TI(task=DummyOperator(task_id='test_task_clear_' + str(i), owner='test',
                                       dag=dag),
                    execution_date=DEFAULT_DATE)
            dags.append(dag)
            tis.append(ti)

        # test clear all dags
        for i in range(num_of_dags):
            tis[i].run()
            self.assertEqual(tis[i].state, State.SUCCESS)
            self.assertEqual(tis[i].try_number, 2)
            self.assertEqual(tis[i].max_tries, 0)

        DAG.clear_dags(dags)

        for i in range(num_of_dags):
            tis[i].refresh_from_db()
            self.assertEqual(tis[i].state, State.NONE)
            self.assertEqual(tis[i].try_number, 2)
            self.assertEqual(tis[i].max_tries, 1)

        # test dry_run
        for i in range(num_of_dags):
            tis[i].run()
            self.assertEqual(tis[i].state, State.SUCCESS)
            self.assertEqual(tis[i].try_number, 3)
            self.assertEqual(tis[i].max_tries, 1)

        DAG.clear_dags(dags, dry_run=True)

        for i in range(num_of_dags):
            tis[i].refresh_from_db()
            self.assertEqual(tis[i].state, State.SUCCESS)
            self.assertEqual(tis[i].try_number, 3)
            self.assertEqual(tis[i].max_tries, 1)

        # test only_failed
        from random import randint
        failed_dag_idx = randint(0, len(tis) - 1)
        tis[failed_dag_idx].state = State.FAILED
        session.merge(tis[failed_dag_idx])
        session.commit()

        DAG.clear_dags(dags, only_failed=True)

        for i in range(num_of_dags):
            tis[i].refresh_from_db()
            if i != failed_dag_idx:
                self.assertEqual(tis[i].state, State.SUCCESS)
                self.assertEqual(tis[i].try_number, 3)
                self.assertEqual(tis[i].max_tries, 1)
            else:
                self.assertEqual(tis[i].state, State.NONE)
                self.assertEqual(tis[i].try_number, 3)
                self.assertEqual(tis[i].max_tries, 2)

    def test_operator_clear(self):
        dag = DAG('test_operator_clear', start_date=DEFAULT_DATE,
                  end_date=DEFAULT_DATE + datetime.timedelta(days=10))
        t1 = DummyOperator(task_id='bash_op', owner='test', dag=dag)
        t2 = DummyOperator(task_id='dummy_op', owner='test', dag=dag, retries=1)

        t2.set_upstream(t1)

        ti1 = TI(task=t1, execution_date=DEFAULT_DATE)
        ti2 = TI(task=t2, execution_date=DEFAULT_DATE)
        ti2.run()
        # Dependency not met
        self.assertEqual(ti2.try_number, 1)
        self.assertEqual(ti2.max_tries, 1)

        t2.clear(upstream=True)
        ti1.run()
        ti2.run()
        self.assertEqual(ti1.try_number, 2)
        # max_tries is 0 because there is no task instance in db for ti1
        # so clear won't change the max_tries.
        self.assertEqual(ti1.max_tries, 0)
        self.assertEqual(ti2.try_number, 2)
        # try_number (0) + retries(1)
        self.assertEqual(ti2.max_tries, 1)

    def test_xcom_disable_pickle_type(self):
        configuration.load_test_config()

        json_obj = {"key": "value"}
        execution_date = timezone.utcnow()
        key = "xcom_test1"
        dag_id = "test_dag1"
        task_id = "test_task1"

        configuration.set("core", "enable_xcom_pickling", "False")

        XCom.set(key=key,
                 value=json_obj,
                 dag_id=dag_id,
                 task_id=task_id,
                 execution_date=execution_date)

        ret_value = XCom.get_one(key=key,
                                 dag_id=dag_id,
                                 task_id=task_id,
                                 execution_date=execution_date)

        self.assertEqual(ret_value, json_obj)

        session = settings.Session()
        ret_value = session.query(XCom).filter(XCom.key == key, XCom.dag_id == dag_id,
                                               XCom.task_id == task_id,
                                               XCom.execution_date == execution_date
                                               ).first().value

        self.assertEqual(ret_value, json_obj)

    def test_xcom_enable_pickle_type(self):
        json_obj = {"key": "value"}
        execution_date = timezone.utcnow()
        key = "xcom_test2"
        dag_id = "test_dag2"
        task_id = "test_task2"

        configuration.set("core", "enable_xcom_pickling", "True")

        XCom.set(key=key,
                 value=json_obj,
                 dag_id=dag_id,
                 task_id=task_id,
                 execution_date=execution_date)

        ret_value = XCom.get_one(key=key,
                                 dag_id=dag_id,
                                 task_id=task_id,
                                 execution_date=execution_date)

        self.assertEqual(ret_value, json_obj)

        session = settings.Session()
        ret_value = session.query(XCom).filter(XCom.key == key, XCom.dag_id == dag_id,
                                               XCom.task_id == task_id,
                                               XCom.execution_date == execution_date
                                               ).first().value

        self.assertEqual(ret_value, json_obj)

    def test_xcom_disable_pickle_type_fail_on_non_json(self):
        class PickleRce(object):
            def __reduce__(self):
                return os.system, ("ls -alt",)

        configuration.set("core", "xcom_enable_pickling", "False")

        self.assertRaises(TypeError, XCom.set,
                          key="xcom_test3",
                          value=PickleRce(),
                          dag_id="test_dag3",
                          task_id="test_task3",
                          execution_date=timezone.utcnow())

    def test_xcom_get_many(self):
        json_obj = {"key": "value"}
        execution_date = timezone.utcnow()
        key = "xcom_test4"
        dag_id1 = "test_dag4"
        task_id1 = "test_task4"
        dag_id2 = "test_dag5"
        task_id2 = "test_task5"

        configuration.set("core", "xcom_enable_pickling", "True")

        XCom.set(key=key,
                 value=json_obj,
                 dag_id=dag_id1,
                 task_id=task_id1,
                 execution_date=execution_date)

        XCom.set(key=key,
                 value=json_obj,
                 dag_id=dag_id2,
                 task_id=task_id2,
                 execution_date=execution_date)

        results = XCom.get_many(key=key,
                                execution_date=execution_date)

        for result in results:
            self.assertEqual(result.value, json_obj)


class ConnectionTest(unittest.TestCase):
    @patch.object(configuration, 'get')
    def test_connection_extra_no_encryption(self, mock_get):
        """
        Tests extras on a new connection without encryption. The fernet key
        is set to a non-base64-encoded string and the extra is stored without
        encryption.
        """
        test_connection = Connection(extra='testextra')
        self.assertEqual(test_connection.extra, 'testextra')

    @patch.object(configuration, 'get')
    def test_connection_extra_with_encryption(self, mock_get):
        """
        Tests extras on a new connection with encryption. The fernet key
        is set to a base64 encoded string and the extra is encrypted.
        """
        # 'dGVzdA==' is base64 encoded 'test'
        mock_get.return_value = 'dGVzdA=='
        test_connection = Connection(extra='testextra')
        self.assertEqual(test_connection.extra, 'testextra')

    def test_connection_from_uri_without_extras(self):
        uri = 'scheme://user:password@host%2flocation:1234/schema'
        connection = Connection(uri=uri)
        self.assertEqual(connection.conn_type, 'scheme')
        self.assertEqual(connection.host, 'host/location')
        self.assertEqual(connection.schema, 'schema')
        self.assertEqual(connection.login, 'user')
        self.assertEqual(connection.password, 'password')
        self.assertEqual(connection.port, 1234)
        self.assertIsNone(connection.extra)

    def test_connection_from_uri_with_extras(self):
        uri = 'scheme://user:password@host%2flocation:1234/schema?' \
              'extra1=a%20value&extra2=%2fpath%2f'
        connection = Connection(uri=uri)
        self.assertEqual(connection.conn_type, 'scheme')
        self.assertEqual(connection.host, 'host/location')
        self.assertEqual(connection.schema, 'schema')
        self.assertEqual(connection.login, 'user')
        self.assertEqual(connection.password, 'password')
        self.assertEqual(connection.port, 1234)
        self.assertDictEqual(connection.extra_dejson, {'extra1': 'a value',
                                                       'extra2': '/path/'})

    def test_connection_from_uri_with_colon_in_hostname(self):
        uri = 'scheme://user:password@host%2flocation%3ax%3ay:1234/schema?' \
              'extra1=a%20value&extra2=%2fpath%2f'
        connection = Connection(uri=uri)
        self.assertEqual(connection.conn_type, 'scheme')
        self.assertEqual(connection.host, 'host/location:x:y')
        self.assertEqual(connection.schema, 'schema')
        self.assertEqual(connection.login, 'user')
        self.assertEqual(connection.password, 'password')
        self.assertEqual(connection.port, 1234)
        self.assertDictEqual(connection.extra_dejson, {'extra1': 'a value',
                                                       'extra2': '/path/'})

    def test_connection_from_uri_with_encoded_password(self):
        uri = 'scheme://user:password%20with%20space@host%2flocation%3ax%3ay:1234/schema'
        connection = Connection(uri=uri)
        self.assertEqual(connection.conn_type, 'scheme')
        self.assertEqual(connection.host, 'host/location:x:y')
        self.assertEqual(connection.schema, 'schema')
        self.assertEqual(connection.login, 'user')
        self.assertEqual(connection.password, 'password with space')
        self.assertEqual(connection.port, 1234)

    def test_connection_from_uri_with_encoded_user(self):
        uri = 'scheme://domain%2fuser:password@host%2flocation%3ax%3ay:1234/schema'
        connection = Connection(uri=uri)
        self.assertEqual(connection.conn_type, 'scheme')
        self.assertEqual(connection.host, 'host/location:x:y')
        self.assertEqual(connection.schema, 'schema')
        self.assertEqual(connection.login, 'domain/user')
        self.assertEqual(connection.password, 'password')
        self.assertEqual(connection.port, 1234)

    def test_connection_from_uri_with_encoded_schema(self):
        uri = 'scheme://user:password%20with%20space@host:1234/schema%2ftest'
        connection = Connection(uri=uri)
        self.assertEqual(connection.conn_type, 'scheme')
        self.assertEqual(connection.host, 'host')
        self.assertEqual(connection.schema, 'schema/test')
        self.assertEqual(connection.login, 'user')
        self.assertEqual(connection.password, 'password with space')
        self.assertEqual(connection.port, 1234)

    def test_connection_from_uri_no_schema(self):
        uri = 'scheme://user:password%20with%20space@host:1234'
        connection = Connection(uri=uri)
        self.assertEqual(connection.conn_type, 'scheme')
        self.assertEqual(connection.host, 'host')
        self.assertEqual(connection.schema, '')
        self.assertEqual(connection.login, 'user')
        self.assertEqual(connection.password, 'password with space')
        self.assertEqual(connection.port, 1234)


class TestSkipMixin(unittest.TestCase):

    @patch('airflow.models.timezone.utcnow')
    def test_skip(self, mock_now):
        session = settings.Session()
        now = datetime.datetime.utcnow().replace(tzinfo=pendulum.timezone('UTC'))
        mock_now.return_value = now
        dag = DAG(
            'dag',
            start_date=DEFAULT_DATE,
        )
        with dag:
            tasks = [DummyOperator(task_id='task')]
        dag_run = dag.create_dagrun(
            run_id='manual__' + now.isoformat(),
            state=State.FAILED,
        )
        SkipMixin().skip(
            dag_run=dag_run,
            execution_date=now,
            tasks=tasks,
            session=session)

        session.query(TI).filter(
            TI.dag_id == 'dag',
            TI.task_id == 'task',
            TI.state == State.SKIPPED,
            TI.start_date == now,
            TI.end_date == now,
        ).one()

    @patch('airflow.models.timezone.utcnow')
    def test_skip_none_dagrun(self, mock_now):
        session = settings.Session()
        now = datetime.datetime.utcnow().replace(tzinfo=pendulum.timezone('UTC'))
        mock_now.return_value = now
        dag = DAG(
            'dag',
            start_date=DEFAULT_DATE,
        )
        with dag:
            tasks = [DummyOperator(task_id='task')]
        SkipMixin().skip(
            dag_run=None,
            execution_date=now,
            tasks=tasks,
            session=session)

        session.query(TI).filter(
            TI.dag_id == 'dag',
            TI.task_id == 'task',
            TI.state == State.SKIPPED,
            TI.start_date == now,
            TI.end_date == now,
        ).one()

    def test_skip_none_tasks(self):
        session = Mock()
        SkipMixin().skip(dag_run=None, execution_date=None, tasks=[], session=session)
        self.assertFalse(session.query.called)
        self.assertFalse(session.commit.called)


class TestKubeResourceVersion(unittest.TestCase):

    def test_checkpoint_resource_version(self):
        session = settings.Session()
        KubeResourceVersion.checkpoint_resource_version('7', session)
        self.assertEqual(KubeResourceVersion.get_current_resource_version(session), '7')

    def test_reset_resource_version(self):
        session = settings.Session()
        version = KubeResourceVersion.reset_resource_version(session)
        self.assertEqual(version, '0')
        self.assertEqual(KubeResourceVersion.get_current_resource_version(session), '0')


class TestKubeWorkerIdentifier(unittest.TestCase):

    @patch('airflow.models.uuid.uuid4')
    def test_get_or_create_not_exist(self, mock_uuid):
        session = settings.Session()
        session.query(KubeWorkerIdentifier).update({
            KubeWorkerIdentifier.worker_uuid: ''
        })
        mock_uuid.return_value = 'abcde'
        worker_uuid = KubeWorkerIdentifier.get_or_create_current_kube_worker_uuid(session)
        self.assertEqual(worker_uuid, 'abcde')

    def test_get_or_create_exist(self):
        session = settings.Session()
        KubeWorkerIdentifier.checkpoint_kube_worker_uuid('fghij', session)
        worker_uuid = KubeWorkerIdentifier.get_or_create_current_kube_worker_uuid(session)
        self.assertEqual(worker_uuid, 'fghij')<|MERGE_RESOLUTION|>--- conflicted
+++ resolved
@@ -41,13 +41,8 @@
 from airflow import AirflowException, configuration, models, settings
 from airflow.exceptions import AirflowDagCycleException, AirflowSkipException
 from airflow.jobs import BackfillJob
-<<<<<<< HEAD
-from airflow.models import DAG, TaskInstance as TI, DagEdge
-from airflow.models import DagModel, DagRun, DagStat
-=======
 from airflow.models import DAG, TaskInstance as TI
-from airflow.models import DagModel, DagRun
->>>>>>> 53e70742
+from airflow.models import DagModel, DagRun, DagEdge
 from airflow.models import KubeResourceVersion, KubeWorkerIdentifier
 from airflow.models import SkipMixin
 from airflow.models import State as ST
