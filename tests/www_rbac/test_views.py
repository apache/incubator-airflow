# -*- coding: utf-8 -*-
#
# Licensed to the Apache Software Foundation (ASF) under one
# or more contributor license agreements.  See the NOTICE file
# distributed with this work for additional information
# regarding copyright ownership.  The ASF licenses this file
# to you under the Apache License, Version 2.0 (the
# "License"); you may not use this file except in compliance
# with the License.  You may obtain a copy of the License at
#
#   http://www.apache.org/licenses/LICENSE-2.0
#
# Unless required by applicable law or agreed to in writing,
# software distributed under the License is distributed on an
# "AS IS" BASIS, WITHOUT WARRANTIES OR CONDITIONS OF ANY
# KIND, either express or implied.  See the License for the
# specific language governing permissions and limitations
# under the License.

import copy
import io
import json
import logging.config
import mock
import os
import shutil
import sys
import tempfile
import unittest
import urllib

from datetime import timedelta
from flask._compat import PY2
<<<<<<< HEAD
=======
from parameterized import parameterized
>>>>>>> cb8b2a1d
from urllib.parse import quote_plus
from werkzeug.test import Client

from airflow import configuration as conf
from airflow import models, settings
from airflow.config_templates.airflow_local_settings import DEFAULT_LOGGING_CONFIG
from airflow.jobs import BaseJob
from airflow.models import DAG, DagRun, TaskInstance
from airflow.operators.dummy_operator import DummyOperator
from airflow.settings import Session
from airflow.utils import dates, timezone
from airflow.utils.db import create_session
from airflow.utils.state import State
from airflow.utils.timezone import datetime
from airflow.www_rbac import app as application


class TestBase(unittest.TestCase):
    @classmethod
    def setUpClass(cls):
        conf.load_test_config()
<<<<<<< HEAD
        self.app, self.appbuilder = application.create_app(session=Session, testing=True)
        self.app.config['WTF_CSRF_ENABLED'] = False
        self.client = self.app.test_client()
        settings.configure_orm()
        self.session = Session
=======
        cls.app, cls.appbuilder = application.create_app(session=Session, testing=True)
        cls.app.config['WTF_CSRF_ENABLED'] = False
        settings.configure_orm()
        cls.session = Session

    def setUp(self):
        self.client = self.app.test_client()
>>>>>>> cb8b2a1d
        self.login()

    def login(self):
        role_admin = self.appbuilder.sm.find_role('Admin')
        tester = self.appbuilder.sm.find_user(username='test')
        if not tester:
            self.appbuilder.sm.add_user(
                username='test',
                first_name='test',
                last_name='test',
                email='test@fab.org',
                role=role_admin,
                password='test')
        return self.client.post('/login/', data=dict(
            username='test',
            password='test'
        ), follow_redirects=True)

    def logout(self):
        return self.client.get('/logout/')

    def clear_table(self, model):
        self.session.query(model).delete()
        self.session.commit()
        self.session.close()

    def check_content_in_response(self, text, resp, resp_code=200):
        resp_html = resp.data.decode('utf-8')
        self.assertEqual(resp_code, resp.status_code)
        if isinstance(text, list):
            for kw in text:
                self.assertIn(kw, resp_html)
        else:
            self.assertIn(text, resp_html)

    def check_content_not_in_response(self, text, resp, resp_code=200):
        resp_html = resp.data.decode('utf-8')
        self.assertEqual(resp_code, resp.status_code)
        if isinstance(text, list):
            for kw in text:
                self.assertNotIn(kw, resp_html)
        else:
            self.assertNotIn(text, resp_html)

    def percent_encode(self, obj):
        if PY2:
            return urllib.quote_plus(str(obj))
        else:
            return urllib.parse.quote_plus(str(obj))


class TestConnectionModelView(TestBase):
    def setUp(self):
        super(TestConnectionModelView, self).setUp()
        self.connection = {
            'conn_id': 'test_conn',
            'conn_type': 'http',
            'host': 'localhost',
            'port': 8080,
            'username': 'root',
            'password': 'admin'
        }

    def tearDown(self):
        self.clear_table(models.Connection)
        super(TestConnectionModelView, self).tearDown()

    def test_create_connection(self):
        resp = self.client.post('/connection/add',
                                data=self.connection,
                                follow_redirects=True)
        self.check_content_in_response('Added Row', resp)


class TestVariableModelView(TestBase):
    def setUp(self):
        super(TestVariableModelView, self).setUp()
        self.variable = {
            'key': 'test_key',
            'val': 'text_val',
            'is_encrypted': True
        }

    def tearDown(self):
        self.clear_table(models.Variable)
        super(TestVariableModelView, self).tearDown()

    def test_can_handle_error_on_decrypt(self):

        # create valid variable
        resp = self.client.post('/variable/add',
                                data=self.variable,
                                follow_redirects=True)

        # update the variable with a wrong value, given that is encrypted
        Var = models.Variable
        (self.session.query(Var)
            .filter(Var.key == self.variable['key'])
            .update({
                'val': 'failed_value_not_encrypted'
            }, synchronize_session=False))
        self.session.commit()

        # retrieve Variables page, should not fail and contain the Invalid
        # label for the variable
        resp = self.client.get('/variable/list', follow_redirects=True)
        self.check_content_in_response(
            '<span class="label label-danger">Invalid</span>', resp)

    def test_xss_prevention(self):
        xss = "/variable/list/<img%20src=''%20onerror='alert(1);'>"

        resp = self.client.get(
            xss,
            follow_redirects=True,
        )
        self.assertEqual(resp.status_code, 404)
        self.assertNotIn("<img src='' onerror='alert(1);'>",
                         resp.data.decode("utf-8"))

<<<<<<< HEAD
    def test_import_variables(self):
=======
    def test_import_variables_failed(self):
>>>>>>> cb8b2a1d
        content = '{"str_key": "str_value"}'

        with mock.patch('airflow.models.Variable.set') as set_mock:
            set_mock.side_effect = UnicodeEncodeError
            self.assertEqual(self.session.query(models.Variable).count(), 0)

            try:
                # python 3+
                bytes_content = io.BytesIO(bytes(content, encoding='utf-8'))
            except TypeError:
                # python 2.7
                bytes_content = io.BytesIO(bytes(content))

            resp = self.client.post('/variable/varimport',
                                    data={'file': (bytes_content, 'test.json')},
                                    follow_redirects=True)
            self.check_content_in_response('1 variable(s) failed to be updated.', resp)

<<<<<<< HEAD
    def test_import_variables(self):
=======
    def test_import_variables_success(self):
>>>>>>> cb8b2a1d
        self.assertEqual(self.session.query(models.Variable).count(), 0)

        content = ('{"str_key": "str_value", "int_key": 60,'
                   '"list_key": [1, 2], "dict_key": {"k_a": 2, "k_b": 3}}')
        try:
            # python 3+
            bytes_content = io.BytesIO(bytes(content, encoding='utf-8'))
        except TypeError:
            # python 2.7
            bytes_content = io.BytesIO(bytes(content))

        resp = self.client.post('/variable/varimport',
                                data={'file': (bytes_content, 'test.json')},
                                follow_redirects=True)
        self.check_content_in_response('4 variable(s) successfully updated.', resp)


class TestPoolModelView(TestBase):
    def setUp(self):
        super(TestPoolModelView, self).setUp()
        self.pool = {
            'pool': 'test-pool',
            'slots': 777,
            'description': 'test-pool-description',
        }

    def tearDown(self):
        self.clear_table(models.Pool)
        super(TestPoolModelView, self).tearDown()

    def test_create_pool_with_same_name(self):
        # create test pool
        resp = self.client.post('/pool/add',
                                data=self.pool,
                                follow_redirects=True)
        self.check_content_in_response('Added Row', resp)

        # create pool with the same name
        resp = self.client.post('/pool/add',
                                data=self.pool,
                                follow_redirects=True)
        self.check_content_in_response('Already exists.', resp)

    def test_create_pool_with_empty_name(self):

        self.pool['pool'] = ''
        resp = self.client.post('/pool/add',
                                data=self.pool,
                                follow_redirects=True)
        self.check_content_in_response('This field is required.', resp)

    def test_odd_name(self):
        self.pool['pool'] = 'test-pool<script></script>'
        self.session.add(models.Pool(**self.pool))
        self.session.commit()
        resp = self.client.get('/pool/list/')
        self.check_content_in_response('test-pool&lt;script&gt;', resp)
        self.check_content_not_in_response('test-pool<script>', resp)


class TestMountPoint(unittest.TestCase):
    def setUp(self):
        application.app = None
        super(TestMountPoint, self).setUp()
        conf.load_test_config()
        conf.set("webserver", "base_url", "http://localhost:8080/test")
        config = dict()
        config['WTF_CSRF_METHODS'] = []
        app = application.cached_app(config=config, testing=True)
        self.client = Client(app)

    def test_mount(self):
        resp, _, _ = self.client.get('/', follow_redirects=True)
        txt = b''.join(resp)
        self.assertEqual(b"Apache Airflow is not at this location", txt)

        resp, _, _ = self.client.get('/test/home', follow_redirects=True)
        resp_html = b''.join(resp)
        self.assertIn(b"DAGs", resp_html)


class TestAirflowBaseViews(TestBase):
    EXAMPLE_DAG_DEFAULT_DATE = dates.days_ago(2)
    run_id = "test_{}".format(models.DagRun.id_for_date(EXAMPLE_DAG_DEFAULT_DATE))

    def setUp(self):
        super(TestAirflowBaseViews, self).setUp()
        self.logout()
        self.login()
        self.cleanup_dagruns()
        self.prepare_dagruns()

    def cleanup_dagruns(self):
        DR = models.DagRun
        dag_ids = ['example_bash_operator',
                   'example_subdag_operator',
                   'example_xcom']
        (self.session
             .query(DR)
             .filter(DR.dag_id.in_(dag_ids))
             .filter(DR.run_id == self.run_id)
             .delete(synchronize_session='fetch'))
        self.session.commit()

    def prepare_dagruns(self):
        dagbag = models.DagBag(include_examples=True)
        self.bash_dag = dagbag.dags['example_bash_operator']
        self.sub_dag = dagbag.dags['example_subdag_operator']
        self.xcom_dag = dagbag.dags['example_xcom']

        self.bash_dagrun = self.bash_dag.create_dagrun(
            run_id=self.run_id,
            execution_date=self.EXAMPLE_DAG_DEFAULT_DATE,
            start_date=timezone.utcnow(),
            state=State.RUNNING)

        self.sub_dagrun = self.sub_dag.create_dagrun(
            run_id=self.run_id,
            execution_date=self.EXAMPLE_DAG_DEFAULT_DATE,
            start_date=timezone.utcnow(),
            state=State.RUNNING)

        self.xcom_dagrun = self.xcom_dag.create_dagrun(
            run_id=self.run_id,
            execution_date=self.EXAMPLE_DAG_DEFAULT_DATE,
            start_date=timezone.utcnow(),
            state=State.RUNNING)

    def test_index(self):
        resp = self.client.get('/', follow_redirects=True)
        self.check_content_in_response('DAGs', resp)

    def test_health(self):
<<<<<<< HEAD
        resp = self.client.get('health', follow_redirects=True)
        self.check_content_in_response('The server is healthy!', resp)
=======

        # case-1: healthy scheduler status
        last_scheduler_heartbeat_for_testing_1 = timezone.utcnow()
        self.session.add(BaseJob(job_type='SchedulerJob',
                                 state='running',
                                 latest_heartbeat=last_scheduler_heartbeat_for_testing_1))
        self.session.commit()

        resp_json = json.loads(self.client.get('health', follow_redirects=True).data.decode('utf-8'))

        self.assertEqual('healthy', resp_json['metadatabase']['status'])
        self.assertEqual('healthy', resp_json['scheduler']['status'])
        self.assertEqual(str(last_scheduler_heartbeat_for_testing_1),
                         resp_json['scheduler']['latest_scheduler_heartbeat'])

        self.session.query(BaseJob).\
            filter(BaseJob.job_type == 'SchedulerJob',
                   BaseJob.state == 'running',
                   BaseJob.latest_heartbeat == last_scheduler_heartbeat_for_testing_1).\
            delete()
        self.session.commit()

        # case-2: unhealthy scheduler status - scenario 1 (SchedulerJob is running too slowly)
        last_scheduler_heartbeat_for_testing_2 = timezone.utcnow() - timedelta(minutes=1)
        (self.session
             .query(BaseJob)
             .filter(BaseJob.job_type == 'SchedulerJob')
             .update({'latest_heartbeat': last_scheduler_heartbeat_for_testing_2 - timedelta(seconds=1)}))
        self.session.add(BaseJob(job_type='SchedulerJob',
                                 state='running',
                                 latest_heartbeat=last_scheduler_heartbeat_for_testing_2))
        self.session.commit()

        resp_json = json.loads(self.client.get('health', follow_redirects=True).data.decode('utf-8'))

        self.assertEqual('healthy', resp_json['metadatabase']['status'])
        self.assertEqual('unhealthy', resp_json['scheduler']['status'])
        self.assertEqual(str(last_scheduler_heartbeat_for_testing_2),
                         resp_json['scheduler']['latest_scheduler_heartbeat'])

        self.session.query(BaseJob).\
            filter(BaseJob.job_type == 'SchedulerJob',
                   BaseJob.state == 'running',
                   BaseJob.latest_heartbeat == last_scheduler_heartbeat_for_testing_2).\
            delete()
        self.session.commit()

        # case-3: unhealthy scheduler status - scenario 2 (no running SchedulerJob)
        self.session.query(BaseJob).\
            filter(BaseJob.job_type == 'SchedulerJob',
                   BaseJob.state == 'running').\
            delete()
        self.session.commit()

        resp_json = json.loads(self.client.get('health', follow_redirects=True).data.decode('utf-8'))

        self.assertEqual('healthy', resp_json['metadatabase']['status'])
        self.assertEqual('unhealthy', resp_json['scheduler']['status'])
        self.assertEqual('None',
                         resp_json['scheduler']['latest_scheduler_heartbeat'])
>>>>>>> cb8b2a1d

    def test_home(self):
        resp = self.client.get('home', follow_redirects=True)
        self.check_content_in_response('DAGs', resp)

    def test_task(self):
        url = ('task?task_id=runme_0&dag_id=example_bash_operator&execution_date={}'
               .format(self.percent_encode(self.EXAMPLE_DAG_DEFAULT_DATE)))
        resp = self.client.get(url, follow_redirects=True)
        self.check_content_in_response('Task Instance Details', resp)

    def test_xcom(self):
        url = ('xcom?task_id=runme_0&dag_id=example_bash_operator&execution_date={}'
               .format(self.percent_encode(self.EXAMPLE_DAG_DEFAULT_DATE)))
        resp = self.client.get(url, follow_redirects=True)
        self.check_content_in_response('XCom', resp)

    def test_rendered(self):
        url = ('rendered?task_id=runme_0&dag_id=example_bash_operator&execution_date={}'
               .format(self.percent_encode(self.EXAMPLE_DAG_DEFAULT_DATE)))
        resp = self.client.get(url, follow_redirects=True)
        self.check_content_in_response('Rendered Template', resp)

    def test_pickle_info(self):
        url = 'pickle_info?dag_id=example_bash_operator'
        resp = self.client.get(url, follow_redirects=True)
        self.assertEqual(resp.status_code, 200)

    def test_blocked(self):
        url = 'blocked'
        resp = self.client.get(url, follow_redirects=True)
        self.assertEqual(200, resp.status_code)

    def test_dag_stats(self):
        resp = self.client.get('dag_stats', follow_redirects=True)
        self.assertEqual(resp.status_code, 200)

    def test_task_stats(self):
        resp = self.client.get('task_stats', follow_redirects=True)
        self.assertEqual(resp.status_code, 200)

    def test_dag_details(self):
        url = 'dag_details?dag_id=example_bash_operator'
        resp = self.client.get(url, follow_redirects=True)
        self.check_content_in_response('DAG details', resp)

    def test_graph(self):
        url = 'graph?dag_id=example_bash_operator'
        resp = self.client.get(url, follow_redirects=True)
        self.check_content_in_response('runme_1', resp)

    def test_tree(self):
        url = 'tree?dag_id=example_bash_operator'
        resp = self.client.get(url, follow_redirects=True)
        self.check_content_in_response('runme_1', resp)

    def test_duration(self):
        url = 'duration?days=30&dag_id=example_bash_operator'
        resp = self.client.get(url, follow_redirects=True)
        self.check_content_in_response('example_bash_operator', resp)

    def test_duration_missing(self):
        url = 'duration?days=30&dag_id=missing_dag'
        resp = self.client.get(url, follow_redirects=True)
        self.check_content_in_response('seems to be missing', resp)

    def test_tries(self):
        url = 'tries?days=30&dag_id=example_bash_operator'
        resp = self.client.get(url, follow_redirects=True)
        self.check_content_in_response('example_bash_operator', resp)

    def test_landing_times(self):
        url = 'landing_times?days=30&dag_id=example_bash_operator'
        resp = self.client.get(url, follow_redirects=True)
        self.check_content_in_response('example_bash_operator', resp)

    def test_gantt(self):
        url = 'gantt?dag_id=example_bash_operator'
        resp = self.client.get(url, follow_redirects=True)
        self.check_content_in_response('example_bash_operator', resp)

    def test_code(self):
        url = 'code?dag_id=example_bash_operator'
        resp = self.client.get(url, follow_redirects=True)
        self.check_content_in_response('example_bash_operator', resp)

    def test_paused(self):
        url = 'paused?dag_id=example_bash_operator&is_paused=false'
        resp = self.client.post(url, follow_redirects=True)
        self.check_content_in_response('OK', resp)

    def test_failed(self):
        url = ('failed?task_id=run_this_last&dag_id=example_bash_operator&'
               'execution_date={}&upstream=false&downstream=false&future=false&past=false'
<<<<<<< HEAD
               .format(self.percent_encode(self.default_date)))
=======
               .format(self.percent_encode(self.EXAMPLE_DAG_DEFAULT_DATE)))
>>>>>>> cb8b2a1d
        resp = self.client.get(url)
        self.check_content_in_response('Wait a minute', resp)

    def test_success(self):
        url = ('success?task_id=run_this_last&dag_id=example_bash_operator&'
               'execution_date={}&upstream=false&downstream=false&future=false&past=false'
               .format(self.percent_encode(self.EXAMPLE_DAG_DEFAULT_DATE)))
        resp = self.client.get(url)
        self.check_content_in_response('Wait a minute', resp)

    def test_clear(self):
        url = ('clear?task_id=runme_1&dag_id=example_bash_operator&'
               'execution_date={}&upstream=false&downstream=false&future=false&past=false'
               .format(self.percent_encode(self.EXAMPLE_DAG_DEFAULT_DATE)))
        resp = self.client.get(url)
        self.check_content_in_response(['example_bash_operator', 'Wait a minute'], resp)

    def test_run(self):
        url = ('run?task_id=runme_0&dag_id=example_bash_operator&ignore_all_deps=false&'
               'ignore_ti_state=true&execution_date={}'
               .format(self.percent_encode(self.EXAMPLE_DAG_DEFAULT_DATE)))
        resp = self.client.get(url)
        self.check_content_in_response('', resp, resp_code=302)

    def test_refresh(self):
        resp = self.client.get('refresh?dag_id=example_bash_operator')
        self.check_content_in_response('', resp, resp_code=302)

    def test_delete_dag_button_normal(self):
        resp = self.client.get('/', follow_redirects=True)
        self.check_content_in_response('/delete?dag_id=example_bash_operator', resp)
        self.check_content_in_response("return confirmDeleteDag('example_bash_operator')", resp)

    def test_delete_dag_button_for_dag_on_scheduler_only(self):
        # Test for JIRA AIRFLOW-3233 (PR 4069):
        # The delete-dag URL should be generated correctly for DAGs
        # that exist on the scheduler (DB) but not the webserver DagBag

        test_dag_id = "non_existent_dag"

        DM = models.DagModel
        self.session.query(DM).filter(DM.dag_id == 'example_bash_operator').update({'dag_id': test_dag_id})
        self.session.commit()

        resp = self.client.get('/', follow_redirects=True)
        self.check_content_in_response('/delete?dag_id={}'.format(test_dag_id), resp)
        self.check_content_in_response("return confirmDeleteDag('{}')".format(test_dag_id), resp)

        self.session.query(DM).filter(DM.dag_id == test_dag_id).update({'dag_id': 'example_bash_operator'})
        self.session.commit()


class TestConfigurationView(TestBase):
<<<<<<< HEAD
    def test_configuration(self):
        self.logout()
        self.login()
=======

    def test_configuration_do_not_expose_config(self):
        self.logout()
        self.login()
        conf.set("webserver", "expose_config", "False")
        resp = self.client.get('configuration', follow_redirects=True)
        self.check_content_in_response(
            ['Airflow Configuration', '# Your Airflow administrator chose not to expose the configuration, '
                                      'most likely for security reasons.'], resp)

    def test_configuration_expose_config(self):
        self.logout()
        self.login()
        conf.set("webserver", "expose_config", "True")

>>>>>>> cb8b2a1d
        resp = self.client.get('configuration', follow_redirects=True)
        self.check_content_in_response(
            ['Airflow Configuration', 'Running Configuration'], resp)


class TestLogView(TestBase):
    DAG_ID = 'dag_for_testing_log_view'
    TASK_ID = 'task_for_testing_log_view'
    DEFAULT_DATE = timezone.datetime(2017, 9, 1)
    ENDPOINT = 'log?dag_id={dag_id}&task_id={task_id}&' \
               'execution_date={execution_date}'.format(dag_id=DAG_ID,
                                                        task_id=TASK_ID,
                                                        execution_date=DEFAULT_DATE)

    def setUp(self):
        conf.load_test_config()

        # Create a custom logging configuration
        logging_config = copy.deepcopy(DEFAULT_LOGGING_CONFIG)
        current_dir = os.path.dirname(os.path.abspath(__file__))
        logging_config['handlers']['task']['base_log_folder'] = os.path.normpath(
            os.path.join(current_dir, 'test_logs'))

        logging_config['handlers']['task']['filename_template'] = \
            '{{ ti.dag_id }}/{{ ti.task_id }}/' \
            '{{ ts | replace(":", ".") }}/{{ try_number }}.log'

        # Write the custom logging configuration to a file
        self.settings_folder = tempfile.mkdtemp()
        settings_file = os.path.join(self.settings_folder, "airflow_local_settings.py")
        new_logging_file = "LOGGING_CONFIG = {}".format(logging_config)
        with open(settings_file, 'w') as handle:
            handle.writelines(new_logging_file)
        sys.path.append(self.settings_folder)
        conf.set('core', 'logging_config_class', 'airflow_local_settings.LOGGING_CONFIG')

        self.app, self.appbuilder = application.create_app(session=Session, testing=True)
        self.app.config['WTF_CSRF_ENABLED'] = False
        self.client = self.app.test_client()
        settings.configure_orm()
<<<<<<< HEAD
        self.session = Session
=======
>>>>>>> cb8b2a1d
        self.login()

        from airflow.www_rbac.views import dagbag
        dag = DAG(self.DAG_ID, start_date=self.DEFAULT_DATE)
        task = DummyOperator(task_id=self.TASK_ID, dag=dag)
        dagbag.bag_dag(dag, parent_dag=dag, root_dag=dag)
        with create_session() as session:
            self.ti = TaskInstance(task=task, execution_date=self.DEFAULT_DATE)
            self.ti.try_number = 1
            session.merge(self.ti)

    def tearDown(self):
        logging.config.dictConfig(DEFAULT_LOGGING_CONFIG)
        self.clear_table(TaskInstance)

        shutil.rmtree(self.settings_folder)
        conf.set('core', 'logging_config_class', '')

        self.logout()
        super(TestLogView, self).tearDown()

    @parameterized.expand([
        [State.NONE, 0, 0],
        [State.UP_FOR_RETRY, 2, 2],
        [State.UP_FOR_RESCHEDULE, 0, 1],
        [State.UP_FOR_RESCHEDULE, 1, 2],
        [State.RUNNING, 1, 1],
        [State.SUCCESS, 1, 1],
        [State.FAILED, 3, 3],
    ])
    def test_get_file_task_log(self, state, try_number, expected_num_logs_visible):
        with create_session() as session:
            self.ti.state = state
            self.ti.try_number = try_number
            session.merge(self.ti)

        response = self.client.get(
            TestLogView.ENDPOINT, data=dict(
                username='test',
                password='test'), follow_redirects=True)
        self.assertEqual(response.status_code, 200)
        self.assertIn('Log by attempts', response.data.decode('utf-8'))
        for num in range(1, expected_num_logs_visible + 1):
            self.assertIn('try-{}'.format(num), response.data.decode('utf-8'))
        self.assertNotIn('try-0', response.data.decode('utf-8'))
        self.assertNotIn('try-{}'.format(expected_num_logs_visible + 1), response.data.decode('utf-8'))

    def test_get_logs_with_metadata(self):
        url_template = "get_logs_with_metadata?dag_id={}&" \
                       "task_id={}&execution_date={}&" \
                       "try_number={}&metadata={}"
        response = \
            self.client.get(url_template.format(self.DAG_ID,
                                                self.TASK_ID,
                                                quote_plus(self.DEFAULT_DATE.isoformat()),
                                                1,
                                                json.dumps({})), data=dict(
                                                    username='test',
                                                    password='test'),
                            follow_redirects=True)

        self.assertIn('"message":', response.data.decode('utf-8'))
        self.assertIn('"metadata":', response.data.decode('utf-8'))
        self.assertIn('Log for testing.', response.data.decode('utf-8'))
        self.assertEqual(200, response.status_code)

    def test_get_logs_with_null_metadata(self):
        url_template = "get_logs_with_metadata?dag_id={}&" \
                       "task_id={}&execution_date={}&" \
                       "try_number={}&metadata=null"
        response = \
            self.client.get(url_template.format(self.DAG_ID,
                                                self.TASK_ID,
                                                quote_plus(self.DEFAULT_DATE.isoformat()),
                                                1), data=dict(
                                                    username='test',
                                                    password='test'),
                            follow_redirects=True)

        self.assertIn('"message":', response.data.decode('utf-8'))
        self.assertIn('"metadata":', response.data.decode('utf-8'))
        self.assertIn('Log for testing.', response.data.decode('utf-8'))
        self.assertEqual(200, response.status_code)


class TestVersionView(TestBase):
    def test_version(self):
        resp = self.client.get('version', data=dict(
            username='test',
            password='test'
        ), follow_redirects=True)
        self.check_content_in_response('Version Info', resp)


class ViewWithDateTimeAndNumRunsAndDagRunsFormTester:
    DAG_ID = 'dag_for_testing_dt_nr_dr_form'
    DEFAULT_DATE = datetime(2017, 9, 1)
    RUNS_DATA = [
        ('dag_run_for_testing_dt_nr_dr_form_4', datetime(2018, 4, 4)),
        ('dag_run_for_testing_dt_nr_dr_form_3', datetime(2018, 3, 3)),
        ('dag_run_for_testing_dt_nr_dr_form_2', datetime(2018, 2, 2)),
        ('dag_run_for_testing_dt_nr_dr_form_1', datetime(2018, 1, 1)),
    ]

    def __init__(self, test, endpoint):
        self.test = test
        self.endpoint = endpoint

    def setUp(self):
        from airflow.www_rbac.views import dagbag
        from airflow.utils.state import State
        dag = DAG(self.DAG_ID, start_date=self.DEFAULT_DATE)
        dagbag.bag_dag(dag, parent_dag=dag, root_dag=dag)
        self.runs = []
        for rd in self.RUNS_DATA:
            run = dag.create_dagrun(
                run_id=rd[0],
                execution_date=rd[1],
                state=State.SUCCESS,
                external_trigger=True
            )
            self.runs.append(run)

    def tearDown(self):
        self.test.session.query(DagRun).filter(
            DagRun.dag_id == self.DAG_ID).delete()
        self.test.session.commit()
        self.test.session.close()

    def assertBaseDateAndNumRuns(self, base_date, num_runs, data):
        self.test.assertNotIn('name="base_date" value="{}"'.format(base_date), data)
        self.test.assertNotIn('<option selected="" value="{}">{}</option>'.format(
            num_runs, num_runs), data)

    def assertRunIsNotInDropdown(self, run, data):
        self.test.assertNotIn(run.execution_date.isoformat(), data)
        self.test.assertNotIn(run.run_id, data)

    def assertRunIsInDropdownNotSelected(self, run, data):
        self.test.assertIn('<option value="{}">{}</option>'.format(
            run.execution_date.isoformat(), run.run_id), data)

    def assertRunIsSelected(self, run, data):
        self.test.assertIn('<option selected value="{}">{}</option>'.format(
            run.execution_date.isoformat(), run.run_id), data)

    def test_with_default_parameters(self):
        """
        Tests view with no URL parameter.
        Should show all dag runs in the drop down.
        Should select the latest dag run.
        Should set base date to current date (not asserted)
        """
        response = self.test.client.get(
            self.endpoint, data=dict(
                username='test',
                password='test'), follow_redirects=True)
        self.test.assertEqual(response.status_code, 200)
        data = response.data.decode('utf-8')
        self.test.assertIn('Base date:', data)
        self.test.assertIn('Number of runs:', data)
        self.assertRunIsSelected(self.runs[0], data)
        self.assertRunIsInDropdownNotSelected(self.runs[1], data)
        self.assertRunIsInDropdownNotSelected(self.runs[2], data)
        self.assertRunIsInDropdownNotSelected(self.runs[3], data)

    def test_with_execution_date_parameter_only(self):
        """
        Tests view with execution_date URL parameter.
        Scenario: click link from dag runs view.
        Should only show dag runs older than execution_date in the drop down.
        Should select the particular dag run.
        Should set base date to execution date.
        """
        response = self.test.client.get(
            self.endpoint + '&execution_date={}'.format(
                self.runs[1].execution_date.isoformat()),
            data=dict(
                username='test',
                password='test'
            ), follow_redirects=True
        )
        self.test.assertEqual(response.status_code, 200)
        data = response.data.decode('utf-8')
        self.assertBaseDateAndNumRuns(
            self.runs[1].execution_date,
            conf.getint('webserver', 'default_dag_run_display_number'),
            data)
        self.assertRunIsNotInDropdown(self.runs[0], data)
        self.assertRunIsSelected(self.runs[1], data)
        self.assertRunIsInDropdownNotSelected(self.runs[2], data)
        self.assertRunIsInDropdownNotSelected(self.runs[3], data)

    def test_with_base_date_and_num_runs_parmeters_only(self):
        """
        Tests view with base_date and num_runs URL parameters.
        Should only show dag runs older than base_date in the drop down,
        limited to num_runs.
        Should select the latest dag run.
        Should set base date and num runs to submitted values.
        """
        response = self.test.client.get(
            self.endpoint + '&base_date={}&num_runs=2'.format(
                self.runs[1].execution_date.isoformat()),
            data=dict(
                username='test',
                password='test'
            ), follow_redirects=True
        )
        self.test.assertEqual(response.status_code, 200)
        data = response.data.decode('utf-8')
        self.assertBaseDateAndNumRuns(self.runs[1].execution_date, 2, data)
        self.assertRunIsNotInDropdown(self.runs[0], data)
        self.assertRunIsSelected(self.runs[1], data)
        self.assertRunIsInDropdownNotSelected(self.runs[2], data)
        self.assertRunIsNotInDropdown(self.runs[3], data)

    def test_with_base_date_and_num_runs_and_execution_date_outside(self):
        """
        Tests view with base_date and num_runs and execution-date URL parameters.
        Scenario: change the base date and num runs and press "Go",
        the selected execution date is outside the new range.
        Should only show dag runs older than base_date in the drop down.
        Should select the latest dag run within the range.
        Should set base date and num runs to submitted values.
        """
        response = self.test.client.get(
            self.endpoint + '&base_date={}&num_runs=42&execution_date={}'.format(
                self.runs[1].execution_date.isoformat(),
                self.runs[0].execution_date.isoformat()),
            data=dict(
                username='test',
                password='test'
            ), follow_redirects=True
        )
        self.test.assertEqual(response.status_code, 200)
        data = response.data.decode('utf-8')
        self.assertBaseDateAndNumRuns(self.runs[1].execution_date, 42, data)
        self.assertRunIsNotInDropdown(self.runs[0], data)
        self.assertRunIsSelected(self.runs[1], data)
        self.assertRunIsInDropdownNotSelected(self.runs[2], data)
        self.assertRunIsInDropdownNotSelected(self.runs[3], data)

    def test_with_base_date_and_num_runs_and_execution_date_within(self):
        """
        Tests view with base_date and num_runs and execution-date URL parameters.
        Scenario: change the base date and num runs and press "Go",
        the selected execution date is within the new range.
        Should only show dag runs older than base_date in the drop down.
        Should select the dag run with the execution date.
        Should set base date and num runs to submitted values.
        """
        response = self.test.client.get(
            self.endpoint + '&base_date={}&num_runs=5&execution_date={}'.format(
                self.runs[2].execution_date.isoformat(),
                self.runs[3].execution_date.isoformat()),
            data=dict(
                username='test',
                password='test'
            ), follow_redirects=True
        )
        self.test.assertEqual(response.status_code, 200)
        data = response.data.decode('utf-8')
        self.assertBaseDateAndNumRuns(self.runs[2].execution_date, 5, data)
        self.assertRunIsNotInDropdown(self.runs[0], data)
        self.assertRunIsNotInDropdown(self.runs[1], data)
        self.assertRunIsInDropdownNotSelected(self.runs[2], data)
        self.assertRunIsSelected(self.runs[3], data)


class TestGraphView(TestBase):
    GRAPH_ENDPOINT = '/graph?dag_id={dag_id}'.format(
        dag_id=ViewWithDateTimeAndNumRunsAndDagRunsFormTester.DAG_ID
    )

    @classmethod
    def setUpClass(cls):
        super(TestGraphView, cls).setUpClass()

    def setUp(self):
        super(TestGraphView, self).setUp()
        self.tester = ViewWithDateTimeAndNumRunsAndDagRunsFormTester(
            self, self.GRAPH_ENDPOINT)
        self.tester.setUp()

    def tearDown(self):
        self.tester.tearDown()
        super(TestGraphView, self).tearDown()

    @classmethod
    def tearDownClass(cls):
        super(TestGraphView, cls).tearDownClass()

    def test_dt_nr_dr_form_default_parameters(self):
        self.tester.test_with_default_parameters()

    def test_dt_nr_dr_form_with_execution_date_parameter_only(self):
        self.tester.test_with_execution_date_parameter_only()

    def test_dt_nr_dr_form_with_base_date_and_num_runs_parmeters_only(self):
        self.tester.test_with_base_date_and_num_runs_parmeters_only()

    def test_dt_nr_dr_form_with_base_date_and_num_runs_and_execution_date_outside(self):
        self.tester.test_with_base_date_and_num_runs_and_execution_date_outside()

    def test_dt_nr_dr_form_with_base_date_and_num_runs_and_execution_date_within(self):
        self.tester.test_with_base_date_and_num_runs_and_execution_date_within()


class TestGanttView(TestBase):
    GANTT_ENDPOINT = '/gantt?dag_id={dag_id}'.format(
        dag_id=ViewWithDateTimeAndNumRunsAndDagRunsFormTester.DAG_ID
    )

    @classmethod
    def setUpClass(cls):
        super(TestGanttView, cls).setUpClass()

    def setUp(self):
        super(TestGanttView, self).setUp()
        self.tester = ViewWithDateTimeAndNumRunsAndDagRunsFormTester(
            self, self.GANTT_ENDPOINT)
        self.tester.setUp()

    def tearDown(self):
        self.tester.tearDown()
        super(TestGanttView, self).tearDown()

    @classmethod
    def tearDownClass(cls):
        super(TestGanttView, cls).tearDownClass()

    def test_dt_nr_dr_form_default_parameters(self):
        self.tester.test_with_default_parameters()

    def test_dt_nr_dr_form_with_execution_date_parameter_only(self):
        self.tester.test_with_execution_date_parameter_only()

    def test_dt_nr_dr_form_with_base_date_and_num_runs_parmeters_only(self):
        self.tester.test_with_base_date_and_num_runs_parmeters_only()

    def test_dt_nr_dr_form_with_base_date_and_num_runs_and_execution_date_outside(self):
        self.tester.test_with_base_date_and_num_runs_and_execution_date_outside()

    def test_dt_nr_dr_form_with_base_date_and_num_runs_and_execution_date_within(self):
        self.tester.test_with_base_date_and_num_runs_and_execution_date_within()


class TestDagACLView(TestBase):
    """
    Test Airflow DAG acl
    """
    default_date = timezone.datetime(2018, 6, 1)
    run_id = "test_{}".format(models.DagRun.id_for_date(default_date))

    @classmethod
    def setUpClass(cls):
        super(TestDagACLView, cls).setUpClass()

    def cleanup_dagruns(self):
        DR = models.DagRun
        dag_ids = ['example_bash_operator',
                   'example_subdag_operator']
        (self.session
             .query(DR)
             .filter(DR.dag_id.in_(dag_ids))
             .filter(DR.run_id == self.run_id)
             .delete(synchronize_session='fetch'))
        self.session.commit()

    def prepare_dagruns(self):
        dagbag = models.DagBag(include_examples=True)
        self.bash_dag = dagbag.dags['example_bash_operator']
        self.sub_dag = dagbag.dags['example_subdag_operator']

        self.bash_dagrun = self.bash_dag.create_dagrun(
            run_id=self.run_id,
            execution_date=self.default_date,
            start_date=timezone.utcnow(),
            state=State.RUNNING)

        self.sub_dagrun = self.sub_dag.create_dagrun(
            run_id=self.run_id,
            execution_date=self.default_date,
            start_date=timezone.utcnow(),
            state=State.RUNNING)

    def setUp(self):
        super(TestDagACLView, self).setUp()
        self.cleanup_dagruns()
        self.prepare_dagruns()
        self.logout()
        self.appbuilder.sm.sync_roles()
        self.add_permission_for_role()

    def login(self, username=None, password=None):
        role_admin = self.appbuilder.sm.find_role('Admin')
        tester = self.appbuilder.sm.find_user(username='test')
        if not tester:
            self.appbuilder.sm.add_user(
                username='test',
                first_name='test',
                last_name='test',
                email='test@fab.org',
                role=role_admin,
                password='test')

        role_user = self.appbuilder.sm.find_role('User')
        test_user = self.appbuilder.sm.find_user(username='test_user')
        if not test_user:
            self.appbuilder.sm.add_user(
                username='test_user',
                first_name='test_user',
                last_name='test_user',
                email='test_user@fab.org',
                role=role_user,
                password='test_user')

        dag_acl_role = self.appbuilder.sm.add_role('dag_acl_tester')
        dag_tester = self.appbuilder.sm.find_user(username='dag_tester')
        if not dag_tester:
            self.appbuilder.sm.add_user(
                username='dag_tester',
                first_name='dag_test',
                last_name='dag_test',
                email='dag_test@fab.org',
                role=dag_acl_role,
                password='dag_test')

        # create an user without permission
        dag_no_role = self.appbuilder.sm.add_role('dag_acl_faker')
        dag_faker = self.appbuilder.sm.find_user(username='dag_faker')
        if not dag_faker:
            self.appbuilder.sm.add_user(
                username='dag_faker',
                first_name='dag_faker',
                last_name='dag_faker',
                email='dag_fake@fab.org',
                role=dag_no_role,
                password='dag_faker')

        # create an user with only read permission
        dag_read_only_role = self.appbuilder.sm.add_role('dag_acl_read_only')
        dag_read_only = self.appbuilder.sm.find_user(username='dag_read_only')
        if not dag_read_only:
            self.appbuilder.sm.add_user(
                username='dag_read_only',
                first_name='dag_read_only',
                last_name='dag_read_only',
                email='dag_read_only@fab.org',
                role=dag_read_only_role,
                password='dag_read_only')

        # create an user that has all dag access
        all_dag_role = self.appbuilder.sm.add_role('all_dag_role')
        all_dag_tester = self.appbuilder.sm.find_user(username='all_dag_user')
        if not all_dag_tester:
            self.appbuilder.sm.add_user(
                username='all_dag_user',
                first_name='all_dag_user',
                last_name='all_dag_user',
                email='all_dag_user@fab.org',
                role=all_dag_role,
                password='all_dag_user')

        user = username if username else 'dag_tester'
        passwd = password if password else 'dag_test'

        return self.client.post('/login/', data=dict(
            username=user,
            password=passwd
        ))

    def logout(self):
        return self.client.get('/logout/')

    def add_permission_for_role(self):
        self.logout()
        self.login(username='test',
                   password='test')
        perm_on_dag = self.appbuilder.sm.\
            find_permission_view_menu('can_dag_edit', 'example_bash_operator')
        dag_tester_role = self.appbuilder.sm.find_role('dag_acl_tester')
        self.appbuilder.sm.add_permission_role(dag_tester_role, perm_on_dag)

        perm_on_all_dag = self.appbuilder.sm.\
            find_permission_view_menu('can_dag_edit', 'all_dags')
        all_dag_role = self.appbuilder.sm.find_role('all_dag_role')
        self.appbuilder.sm.add_permission_role(all_dag_role, perm_on_all_dag)

<<<<<<< HEAD
=======
        role_user = self.appbuilder.sm.find_role('User')
        self.appbuilder.sm.add_permission_role(role_user, perm_on_all_dag)

>>>>>>> cb8b2a1d
        read_only_perm_on_dag = self.appbuilder.sm.\
            find_permission_view_menu('can_dag_read', 'example_bash_operator')
        dag_read_only_role = self.appbuilder.sm.find_role('dag_acl_read_only')
        self.appbuilder.sm.add_permission_role(dag_read_only_role, read_only_perm_on_dag)

    def test_permission_exist(self):
        self.logout()
        self.login(username='test',
                   password='test')
        test_view_menu = self.appbuilder.sm.find_view_menu('example_bash_operator')
        perms_views = self.appbuilder.sm.find_permissions_view_menu(test_view_menu)
        self.assertEqual(len(perms_views), 2)
        # each dag view will create one write, and one read permission
        self.assertTrue(str(perms_views[0]).startswith('can dag'))
        self.assertTrue(str(perms_views[1]).startswith('can dag'))

    def test_role_permission_associate(self):
        self.logout()
        self.login(username='test',
                   password='test')
        test_role = self.appbuilder.sm.find_role('dag_acl_tester')
        perms = set([str(perm) for perm in test_role.permissions])
        self.assertIn('can dag edit on example_bash_operator', perms)
        self.assertNotIn('can dag read on example_bash_operator', perms)

    def test_index_success(self):
        self.logout()
        self.login()
        resp = self.client.get('/', follow_redirects=True)
        self.check_content_in_response('example_bash_operator', resp)

    def test_index_failure(self):
        self.logout()
        self.login()
        resp = self.client.get('/', follow_redirects=True)
        # The user can only access/view example_bash_operator dag.
        self.check_content_not_in_response('example_subdag_operator', resp)

    def test_index_for_all_dag_user(self):
        self.logout()
        self.login(username='all_dag_user',
                   password='all_dag_user')
        resp = self.client.get('/', follow_redirects=True)
        # The all dag user can access/view all dags.
        self.check_content_in_response('example_subdag_operator', resp)
        self.check_content_in_response('example_bash_operator', resp)

    def test_dag_stats_success(self):
        self.logout()
        self.login()
        resp = self.client.get('dag_stats', follow_redirects=True)
        self.check_content_in_response('example_bash_operator', resp)

    def test_dag_stats_failure(self):
        self.logout()
        self.login()
        resp = self.client.get('dag_stats', follow_redirects=True)
        self.check_content_not_in_response('example_subdag_operator', resp)

    def test_dag_stats_success_for_all_dag_user(self):
        self.logout()
        self.login(username='all_dag_user',
                   password='all_dag_user')
        resp = self.client.get('dag_stats', follow_redirects=True)
        self.check_content_in_response('example_subdag_operator', resp)
        self.check_content_in_response('example_bash_operator', resp)

    def test_task_stats_success(self):
        self.logout()
        self.login()
        resp = self.client.get('task_stats', follow_redirects=True)
        self.check_content_in_response('example_bash_operator', resp)

    def test_task_stats_failure(self):
        self.logout()
        self.login()
        resp = self.client.get('task_stats', follow_redirects=True)
        self.check_content_not_in_response('example_subdag_operator', resp)

    def test_task_stats_success_for_all_dag_user(self):
        self.logout()
        self.login(username='all_dag_user',
                   password='all_dag_user')
        resp = self.client.get('task_stats', follow_redirects=True)
        self.check_content_in_response('example_bash_operator', resp)
        self.check_content_in_response('example_subdag_operator', resp)

    def test_code_success(self):
        self.logout()
        self.login()
        url = 'code?dag_id=example_bash_operator'
        resp = self.client.get(url, follow_redirects=True)
        self.check_content_in_response('example_bash_operator', resp)

    def test_code_failure(self):
        self.logout()
        self.login(username='dag_faker',
                   password='dag_faker')
        url = 'code?dag_id=example_bash_operator'
        resp = self.client.get(url, follow_redirects=True)
        self.check_content_not_in_response('example_bash_operator', resp)

    def test_code_success_for_all_dag_user(self):
        self.logout()
        self.login(username='all_dag_user',
                   password='all_dag_user')
        url = 'code?dag_id=example_bash_operator'
        resp = self.client.get(url, follow_redirects=True)
        self.check_content_in_response('example_bash_operator', resp)

        url = 'code?dag_id=example_subdag_operator'
        resp = self.client.get(url, follow_redirects=True)
        self.check_content_in_response('example_subdag_operator', resp)

    def test_dag_details_success(self):
        self.logout()
        self.login()
        url = 'dag_details?dag_id=example_bash_operator'
        resp = self.client.get(url, follow_redirects=True)
        self.check_content_in_response('DAG details', resp)

    def test_dag_details_failure(self):
        self.logout()
        self.login(username='dag_faker',
                   password='dag_faker')
        url = 'dag_details?dag_id=example_bash_operator'
        resp = self.client.get(url, follow_redirects=True)
        self.check_content_not_in_response('DAG details', resp)

    def test_dag_details_success_for_all_dag_user(self):
        self.logout()
        self.login(username='all_dag_user',
                   password='all_dag_user')
        url = 'dag_details?dag_id=example_bash_operator'
        resp = self.client.get(url, follow_redirects=True)
        self.check_content_in_response('example_bash_operator', resp)

        url = 'dag_details?dag_id=example_subdag_operator'
        resp = self.client.get(url, follow_redirects=True)
        self.check_content_in_response('example_subdag_operator', resp)

    def test_pickle_info_success(self):
        self.logout()
        self.login()
        url = 'pickle_info?dag_id=example_bash_operator'
        resp = self.client.get(url, follow_redirects=True)
        self.assertEqual(resp.status_code, 200)

    def test_rendered_success(self):
        self.logout()
        self.login()
        url = ('rendered?task_id=runme_0&dag_id=example_bash_operator&execution_date={}'
               .format(self.percent_encode(self.default_date)))
        resp = self.client.get(url, follow_redirects=True)
        self.check_content_in_response('Rendered Template', resp)

    def test_rendered_failure(self):
        self.logout()
        self.login(username='dag_faker',
                   password='dag_faker')
        url = ('rendered?task_id=runme_0&dag_id=example_bash_operator&execution_date={}'
               .format(self.percent_encode(self.default_date)))
        resp = self.client.get(url, follow_redirects=True)
        self.check_content_not_in_response('Rendered Template', resp)

    def test_rendered_success_for_all_dag_user(self):
        self.logout()
        self.login(username='all_dag_user',
                   password='all_dag_user')
        url = ('rendered?task_id=runme_0&dag_id=example_bash_operator&execution_date={}'
               .format(self.percent_encode(self.default_date)))
        resp = self.client.get(url, follow_redirects=True)
        self.check_content_in_response('Rendered Template', resp)

    def test_task_success(self):
        self.logout()
        self.login()
        url = ('task?task_id=runme_0&dag_id=example_bash_operator&execution_date={}'
               .format(self.percent_encode(self.default_date)))
        resp = self.client.get(url, follow_redirects=True)
        self.check_content_in_response('Task Instance Details', resp)

    def test_task_failure(self):
        self.logout()
        self.login(username='dag_faker',
                   password='dag_faker')
        url = ('task?task_id=runme_0&dag_id=example_bash_operator&execution_date={}'
               .format(self.percent_encode(self.default_date)))
        resp = self.client.get(url, follow_redirects=True)
        self.check_content_not_in_response('Task Instance Details', resp)

    def test_task_success_for_all_dag_user(self):
        self.logout()
        self.login(username='all_dag_user',
                   password='all_dag_user')
        url = ('task?task_id=runme_0&dag_id=example_bash_operator&execution_date={}'
               .format(self.percent_encode(self.default_date)))
        resp = self.client.get(url, follow_redirects=True)
        self.check_content_in_response('Task Instance Details', resp)

    def test_xcom_success(self):
        self.logout()
        self.login()
        url = ('xcom?task_id=runme_0&dag_id=example_bash_operator&execution_date={}'
               .format(self.percent_encode(self.default_date)))
        resp = self.client.get(url, follow_redirects=True)
        self.check_content_in_response('XCom', resp)

    def test_xcom_failure(self):
        self.logout()
        self.login(username='dag_faker',
                   password='dag_faker')
        url = ('xcom?task_id=runme_0&dag_id=example_bash_operator&execution_date={}'
               .format(self.percent_encode(self.default_date)))
        resp = self.client.get(url, follow_redirects=True)
        self.check_content_not_in_response('XCom', resp)

    def test_xcom_success_for_all_dag_user(self):
        self.logout()
        self.login(username='all_dag_user',
                   password='all_dag_user')
        url = ('xcom?task_id=runme_0&dag_id=example_bash_operator&execution_date={}'
               .format(self.percent_encode(self.default_date)))
        resp = self.client.get(url, follow_redirects=True)
        self.check_content_in_response('XCom', resp)

    def test_run_success(self):
        self.logout()
        self.login()
        url = ('run?task_id=runme_0&dag_id=example_bash_operator&ignore_all_deps=false&'
               'ignore_ti_state=true&execution_date={}'
               .format(self.percent_encode(self.default_date)))
        resp = self.client.get(url)
        self.check_content_in_response('', resp, resp_code=302)

    def test_run_success_for_all_dag_user(self):
        self.logout()
        self.login(username='all_dag_user',
                   password='all_dag_user')
        url = ('run?task_id=runme_0&dag_id=example_bash_operator&ignore_all_deps=false&'
               'ignore_ti_state=true&execution_date={}'
               .format(self.percent_encode(self.default_date)))
        resp = self.client.get(url)
        self.check_content_in_response('', resp, resp_code=302)

    def test_blocked_success(self):
        url = 'blocked'
        self.logout()
        self.login()
        resp = self.client.get(url, follow_redirects=True)
        self.check_content_in_response('example_bash_operator', resp)

    def test_blocked_success_for_all_dag_user(self):
        url = 'blocked'
        self.logout()
        self.login(username='all_dag_user',
                   password='all_dag_user')
        resp = self.client.get(url, follow_redirects=True)
        self.check_content_in_response('example_bash_operator', resp)
        self.check_content_in_response('example_subdag_operator', resp)

    def test_failed_success(self):
        self.logout()
        self.login()
        url = ('failed?task_id=run_this_last&dag_id=example_bash_operator&'
               'execution_date={}&upstream=false&downstream=false&future=false&past=false'
               .format(self.percent_encode(self.default_date)))
        resp = self.client.get(url)
        self.check_content_in_response('Redirecting', resp, 302)

    def test_duration_success(self):
        url = 'duration?days=30&dag_id=example_bash_operator'
        self.logout()
        self.login()
        resp = self.client.get(url, follow_redirects=True)
        self.check_content_in_response('example_bash_operator', resp)

    def test_duration_failure(self):
        url = 'duration?days=30&dag_id=example_bash_operator'
        self.logout()
        # login as an user without permissions
        self.login(username='dag_faker',
                   password='dag_faker')
        resp = self.client.get(url, follow_redirects=True)
        self.check_content_not_in_response('example_bash_operator', resp)

    def test_tries_success(self):
        url = 'tries?days=30&dag_id=example_bash_operator'
        self.logout()
        self.login()
        resp = self.client.get(url, follow_redirects=True)
        self.check_content_in_response('example_bash_operator', resp)

    def test_tries_failure(self):
        url = 'tries?days=30&dag_id=example_bash_operator'
        self.logout()
        # login as an user without permissions
        self.login(username='dag_faker',
                   password='dag_faker')
        resp = self.client.get(url, follow_redirects=True)
        self.check_content_not_in_response('example_bash_operator', resp)

    def test_landing_times_success(self):
        url = 'landing_times?days=30&dag_id=example_bash_operator'
        self.logout()
        self.login()
        resp = self.client.get(url, follow_redirects=True)
        self.check_content_in_response('example_bash_operator', resp)

    def test_landing_times_failure(self):
        url = 'landing_times?days=30&dag_id=example_bash_operator'
        self.logout()
        self.login(username='dag_faker',
                   password='dag_faker')
        resp = self.client.get(url, follow_redirects=True)
        self.check_content_not_in_response('example_bash_operator', resp)

    def test_paused_success(self):
        # post request failure won't test
        url = 'paused?dag_id=example_bash_operator&is_paused=false'
        self.logout()
        self.login()
        resp = self.client.post(url, follow_redirects=True)
        self.check_content_in_response('OK', resp)

    def test_refresh_success(self):
        self.logout()
        self.login()
        resp = self.client.get('refresh?dag_id=example_bash_operator')
        self.check_content_in_response('', resp, resp_code=302)

    def test_gantt_success(self):
        url = 'gantt?dag_id=example_bash_operator'
        self.logout()
        self.login()
        resp = self.client.get(url, follow_redirects=True)
        self.check_content_in_response('example_bash_operator', resp)

    def test_gantt_failure(self):
        url = 'gantt?dag_id=example_bash_operator'
        self.logout()
        self.login(username='dag_faker',
                   password='dag_faker')
        resp = self.client.get(url, follow_redirects=True)
        self.check_content_not_in_response('example_bash_operator', resp)

    def test_success_fail_for_read_only_role(self):
        # succcess endpoint need can_dag_edit, which read only role can not access
        self.logout()
        self.login(username='dag_read_only',
                   password='dag_read_only')

        url = ('success?task_id=run_this_last&dag_id=example_bash_operator&'
               'execution_date={}&upstream=false&downstream=false&future=false&past=false'
               .format(self.percent_encode(self.default_date)))
        resp = self.client.get(url)
        self.check_content_not_in_response('Wait a minute', resp, resp_code=302)

    def test_tree_success_for_read_only_role(self):
        # tree view only allows can_dag_read, which read only role could access
        self.logout()
        self.login(username='dag_read_only',
                   password='dag_read_only')

        url = 'tree?dag_id=example_bash_operator'
        resp = self.client.get(url, follow_redirects=True)
        self.check_content_in_response('runme_1', resp)

    def test_log_success(self):
        self.logout()
        self.login()
        url = ('log?task_id=runme_0&dag_id=example_bash_operator&execution_date={}'
               .format(self.percent_encode(self.default_date)))
        resp = self.client.get(url, follow_redirects=True)
        self.check_content_in_response('Log by attempts', resp)
        url = ('get_logs_with_metadata?task_id=runme_0&dag_id=example_bash_operator&'
               'execution_date={}&try_number=1&metadata=null'
               .format(self.percent_encode(self.default_date)))
        resp = self.client.get(url, follow_redirects=True)
        self.check_content_in_response('"message":', resp)
        self.check_content_in_response('"metadata":', resp)

    def test_log_failure(self):
        self.logout()
        self.login(username='dag_faker',
                   password='dag_faker')
        url = ('log?task_id=runme_0&dag_id=example_bash_operator&execution_date={}'
               .format(self.percent_encode(self.default_date)))
        resp = self.client.get(url, follow_redirects=True)
        self.check_content_not_in_response('Log by attempts', resp)
        url = ('get_logs_with_metadata?task_id=runme_0&dag_id=example_bash_operator&'
               'execution_date={}&try_number=1&metadata=null'
               .format(self.percent_encode(self.default_date)))
        resp = self.client.get(url, follow_redirects=True)
        self.check_content_not_in_response('"message":', resp)
        self.check_content_not_in_response('"metadata":', resp)

    def test_log_success_for_user(self):
        self.logout()
        self.login(username='test_user',
                   password='test_user')
        url = ('log?task_id=runme_0&dag_id=example_bash_operator&execution_date={}'
               .format(self.percent_encode(self.default_date)))
        resp = self.client.get(url, follow_redirects=True)
        self.check_content_in_response('Log by attempts', resp)
        url = ('get_logs_with_metadata?task_id=runme_0&dag_id=example_bash_operator&'
               'execution_date={}&try_number=1&metadata=null'
               .format(self.percent_encode(self.default_date)))
        resp = self.client.get(url, follow_redirects=True)
        self.check_content_in_response('"message":', resp)
        self.check_content_in_response('"metadata":', resp)


if __name__ == '__main__':
    unittest.main()<|MERGE_RESOLUTION|>--- conflicted
+++ resolved
@@ -31,10 +31,7 @@
 
 from datetime import timedelta
 from flask._compat import PY2
-<<<<<<< HEAD
-=======
 from parameterized import parameterized
->>>>>>> cb8b2a1d
 from urllib.parse import quote_plus
 from werkzeug.test import Client
 
@@ -56,13 +53,6 @@
     @classmethod
     def setUpClass(cls):
         conf.load_test_config()
-<<<<<<< HEAD
-        self.app, self.appbuilder = application.create_app(session=Session, testing=True)
-        self.app.config['WTF_CSRF_ENABLED'] = False
-        self.client = self.app.test_client()
-        settings.configure_orm()
-        self.session = Session
-=======
         cls.app, cls.appbuilder = application.create_app(session=Session, testing=True)
         cls.app.config['WTF_CSRF_ENABLED'] = False
         settings.configure_orm()
@@ -70,7 +60,6 @@
 
     def setUp(self):
         self.client = self.app.test_client()
->>>>>>> cb8b2a1d
         self.login()
 
     def login(self):
@@ -191,11 +180,7 @@
         self.assertNotIn("<img src='' onerror='alert(1);'>",
                          resp.data.decode("utf-8"))
 
-<<<<<<< HEAD
-    def test_import_variables(self):
-=======
     def test_import_variables_failed(self):
->>>>>>> cb8b2a1d
         content = '{"str_key": "str_value"}'
 
         with mock.patch('airflow.models.Variable.set') as set_mock:
@@ -214,11 +199,7 @@
                                     follow_redirects=True)
             self.check_content_in_response('1 variable(s) failed to be updated.', resp)
 
-<<<<<<< HEAD
-    def test_import_variables(self):
-=======
     def test_import_variables_success(self):
->>>>>>> cb8b2a1d
         self.assertEqual(self.session.query(models.Variable).count(), 0)
 
         content = ('{"str_key": "str_value", "int_key": 60,'
@@ -352,10 +333,6 @@
         self.check_content_in_response('DAGs', resp)
 
     def test_health(self):
-<<<<<<< HEAD
-        resp = self.client.get('health', follow_redirects=True)
-        self.check_content_in_response('The server is healthy!', resp)
-=======
 
         # case-1: healthy scheduler status
         last_scheduler_heartbeat_for_testing_1 = timezone.utcnow()
@@ -416,7 +393,6 @@
         self.assertEqual('unhealthy', resp_json['scheduler']['status'])
         self.assertEqual('None',
                          resp_json['scheduler']['latest_scheduler_heartbeat'])
->>>>>>> cb8b2a1d
 
     def test_home(self):
         resp = self.client.get('home', follow_redirects=True)
@@ -511,11 +487,7 @@
     def test_failed(self):
         url = ('failed?task_id=run_this_last&dag_id=example_bash_operator&'
                'execution_date={}&upstream=false&downstream=false&future=false&past=false'
-<<<<<<< HEAD
-               .format(self.percent_encode(self.default_date)))
-=======
                .format(self.percent_encode(self.EXAMPLE_DAG_DEFAULT_DATE)))
->>>>>>> cb8b2a1d
         resp = self.client.get(url)
         self.check_content_in_response('Wait a minute', resp)
 
@@ -569,11 +541,6 @@
 
 
 class TestConfigurationView(TestBase):
-<<<<<<< HEAD
-    def test_configuration(self):
-        self.logout()
-        self.login()
-=======
 
     def test_configuration_do_not_expose_config(self):
         self.logout()
@@ -589,7 +556,6 @@
         self.login()
         conf.set("webserver", "expose_config", "True")
 
->>>>>>> cb8b2a1d
         resp = self.client.get('configuration', follow_redirects=True)
         self.check_content_in_response(
             ['Airflow Configuration', 'Running Configuration'], resp)
@@ -630,10 +596,6 @@
         self.app.config['WTF_CSRF_ENABLED'] = False
         self.client = self.app.test_client()
         settings.configure_orm()
-<<<<<<< HEAD
-        self.session = Session
-=======
->>>>>>> cb8b2a1d
         self.login()
 
         from airflow.www_rbac.views import dagbag
@@ -1124,12 +1086,9 @@
         all_dag_role = self.appbuilder.sm.find_role('all_dag_role')
         self.appbuilder.sm.add_permission_role(all_dag_role, perm_on_all_dag)
 
-<<<<<<< HEAD
-=======
         role_user = self.appbuilder.sm.find_role('User')
         self.appbuilder.sm.add_permission_role(role_user, perm_on_all_dag)
 
->>>>>>> cb8b2a1d
         read_only_perm_on_dag = self.appbuilder.sm.\
             find_permission_view_menu('can_dag_read', 'example_bash_operator')
         dag_read_only_role = self.appbuilder.sm.find_role('dag_acl_read_only')
