--- conflicted
+++ resolved
@@ -20,25 +20,17 @@
 import unittest
 
 from airflow import models, settings
-<<<<<<< HEAD
 from airflow.exceptions import AirflowException
-from airflow.jobs import BackfillJob
-from airflow.models import DAG, DagRun, TaskInstance as TI, clear_task_instances
-=======
 from airflow.models import DAG, TaskInstance as TI, clear_task_instances
 from airflow.models.dagrun import DagRun
->>>>>>> 6cc9d817
 from airflow.operators.dummy_operator import DummyOperator
 from airflow.operators.python import ShortCircuitOperator
 from airflow.utils import timezone
 from airflow.utils.state import State
 from airflow.utils.trigger_rule import TriggerRule
-<<<<<<< HEAD
-from tests.executors.test_executor import TestExecutor
-=======
 from airflow.utils.types import DagRunType
->>>>>>> 6cc9d817
 from tests.models import DEFAULT_DATE
+from tests.test_utils.mock_executor import MockExecutor
 
 
 class TestDagRun(unittest.TestCase):
@@ -584,7 +576,7 @@
             dag.run(
                 start_date=timezone.datetime(2016, 1, 2, 0, 0, 0),
                 end_date=timezone.datetime(2016, 1, 2, 0, 0, 0),
-                executor=TestExecutor()
+                executor=MockExecutor()
             )
 
         # 2nd run of task fails by itself
@@ -624,7 +616,7 @@
             dag.run(
                 start_date=timezone.datetime(2016, 1, 2, 0, 0, 0),
                 end_date=timezone.datetime(2016, 1, 2, 0, 0, 0),
-                executor=TestExecutor()
+                executor=MockExecutor()
             )
 
         # doesn't run if downstream task for previous day has a null state
