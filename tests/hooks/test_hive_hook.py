--- conflicted
+++ resolved
@@ -553,7 +553,6 @@
         self.assertFalse(
             self.hook.table_exists("does-not-exist")
         )
-<<<<<<< HEAD
         
     @mock.patch('airflow.hooks.hive_hooks.random.shuffle')
     @mock.patch('airflow.hooks.hive_hooks.HiveMetastoreHook.get_connections')
@@ -561,10 +560,6 @@
     def test_check_hms_clients_load_balance(self, mock_client, mock_get_conn, mock_shuffle):
         HiveMetastoreHook()._find_valid_server()
         mock_shuffle.assert_called_once_with(mock_get_conn.return_value)
-=======
-        self.hook.metastore.__enter__().get_table.assert_called_with(
-            dbname='default', tbl_name='does-not-exist')
->>>>>>> 317b0412
 
 
 class TestHiveServer2Hook(unittest.TestCase):
